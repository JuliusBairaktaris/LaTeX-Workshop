import vscode from 'vscode'
import path from 'path'
import { replaceArgumentPlaceholders } from '../utils/utils'

import { lw } from '../lw'
import type { Recipe, Tool } from '../types'
import { queue } from './queue'

const logger = lw.log('Build', 'Recipe')

let state: {
    prevRecipe: Recipe | undefined,
    prevLangId: string,
    isMikTeX: boolean | undefined
}

initialize()
export function initialize() {
    state = {
        prevRecipe: undefined,
        prevLangId: '',
        isMikTeX: undefined
    }
}

setDockerImage()
lw.onConfigChange('docker.image.latex', setDockerImage)
function setDockerImage() {
    const dockerImageName: string = vscode.workspace.getConfiguration('latex-workshop').get('docker.image.latex', '')
    logger.log(`Set $LATEXWORKSHOP_DOCKER_LATEX: ${JSON.stringify(dockerImageName)}`)
    process.env['LATEXWORKSHOP_DOCKER_LATEX'] = dockerImageName
}

setDockerPath()
lw.onConfigChange('docker.path', setDockerPath)
function setDockerPath() {
    const dockerPath: string = vscode.workspace.getConfiguration('latex-workshop').get('docker.path', '')
    logger.log(`Set $LATEXWORKSHOP_DOCKER_PATH: ${JSON.stringify(dockerPath)}`)
    process.env['LATEXWORKSHOP_DOCKER_PATH'] = dockerPath
}

/**
 * Build LaTeX project using the recipe system. Creates Tools containing the
 * tool info and adds them to the queue. Initiates a buildLoop if there is no
 * running one.
 *
 * @param {string} rootFile - Path to the root LaTeX file.
 * @param {string} langId - The language ID of the root file. Used to determine
 * whether the previous recipe can be applied.
 * @param {Function} buildLoop - A function that represents the build loop.
 * @param {string} [recipeName] - Optional. The name of the recipe to be used.
 * If undefined, the builder tries to determine on its own.
 */
export async function build(rootFile: string, langId: string, buildLoop: () => Promise<void>, recipeName?: string) {
    logger.log(`Build root file ${rootFile}`)

    // Save all open files in the workspace
    await vscode.workspace.saveAll()

    // Create build tools based on the recipe system
    const tools = await createBuildTools(rootFile, langId, recipeName)

    // Create output subdirectories for included files
    if (tools?.map(tool => tool.command).includes('latexmk') && rootFile === lw.root.subfiles.path && lw.root.file.path) {
        await createOutputSubFolders(lw.root.file.path)
    } else {
        await createOutputSubFolders(rootFile)
    }

    // Check for invalid toolchain
    if (tools === undefined) {
        logger.log('Invalid toolchain.')
        return
    }

    // Add tools to the queue with timestamp
    const timestamp = Date.now()
    tools.forEach(tool => queue.add(tool, rootFile, recipeName || 'Build', timestamp))

    // #4513 If the recipe contains a forced latexmk compilation, don't set the
    // compiledPDFPath so that PDF refresh is handled by file watcher.
    if (!tools.some(tool => tool.command === 'latexmk' &&
                            tool.args?.includes('-interaction=nonstopmode') &&
                            tool.args?.includes('-f'))) {
        lw.compile.compiledPDFPath = lw.file.getPdfPath(rootFile)
    }
    // Execute the build loop
    await buildLoop()
}

/**
 * Create subdirectories of the output directory. This is necessary as some
 * LaTeX macros do not create the output directory themselves.
 *
 * @param {string} rootFile - Path to the root LaTeX file.
 */
async function createOutputSubFolders(rootFile: string) {
    const rootDir = path.dirname(rootFile)
    let outDir = lw.file.getOutDir(rootFile)
    if (!path.isAbsolute(outDir)) {
        outDir = path.resolve(rootDir, outDir)
    }
    logger.log(`outDir: ${outDir} .`)
    for (const file of lw.cache.getIncludedTeX(rootFile)) {
        const relativePath = path.dirname(file.replace(rootDir, '.'))
        const fullOutDir = path.resolve(outDir, relativePath)
        // To avoid issues when fullOutDir is the root dir
        // Using fs.mkdir() on the root directory even with recursion will result in an error
        try {
            const fileStat = await lw.file.exists(fullOutDir)
            if (
                !fileStat ||
                ![vscode.FileType.Directory, vscode.FileType.Directory | vscode.FileType.SymbolicLink].includes(
                    fileStat.type
                )
            ) {
                lw.external.mkdirSync(fullOutDir, { recursive: true })
            }
        } catch (e) {
            if (e instanceof Error) {
                // #4048
                logger.log(`Unexpected Error: ${e.name}: ${e.message} .`)
            } else {
                logger.log('Unexpected Error: please see the console log of the Developer Tools of VS Code.')
                logger.refreshStatus('x', 'errorForeground')
                throw(e)
            }
        }
    }
}


/**
 * Given an optional recipe, create the corresponding {@link Tool}s.
 *
 * @param {string} rootFile - Path to the root LaTeX file.
 * @param {string} langId - The language ID of the root file.
 * @param {string} [recipeName] - Optional. The name of the recipe to be used.
 * @returns {Tool[] | undefined} - An array of Tool objects representing the
 * build tools.
 */
async function createBuildTools(rootFile: string, langId: string, recipeName?: string): Promise<Tool[] | undefined> {
    let buildTools: Tool[] = []

<<<<<<< HEAD
    const configuration = vscode.workspace.getConfiguration('latex-workshop', lw.file.toUri(rootFile))
    const magic = findMagicComments(rootFile)
=======
    const configuration = vscode.workspace.getConfiguration('latex-workshop', vscode.Uri.file(rootFile))
    const magic = await findMagicComments(rootFile)
>>>>>>> 1195919a

    if (recipeName === undefined && magic.tex && !configuration.get('latex.build.forceRecipeUsage')) {
        buildTools = createBuildMagic(rootFile, magic.tex, magic.bib)
    } else {
        const recipe = findRecipe(rootFile, langId, recipeName || magic.recipe)
        if (recipe === undefined) {
            return
        }
        logger.log(`Preparing to run recipe: ${recipe.name}.`)
        state.prevRecipe = recipe
        state.prevLangId = langId
        const tools = configuration.get('latex.tools') as Tool[]
        recipe.tools.forEach(tool => {
            if (typeof tool === 'string') {
                const candidates = tools.filter(candidate => candidate.name === tool)
                if (candidates.length < 1) {
                    logger.log(`Skipping undefined tool ${tool} in recipe ${recipe.name}.`)
                    void logger.showErrorMessage(`Skipping undefined tool "${tool}" in recipe "${recipe.name}."`)
                } else {
                    buildTools.push(candidates[0])
                }
            } else {
                buildTools.push(tool)
            }
        })
        logger.log(`Prepared ${buildTools.length} tools.`)
    }
    if (buildTools.length < 1) {
        return
    }

    // Use JSON.parse and JSON.stringify for a deep copy.
    buildTools = JSON.parse(JSON.stringify(buildTools)) as Tool[]

    populateTools(rootFile, buildTools)

    return buildTools
}

/**
 * Find magic comments in the root file, including TeX and BibTeX programs, and
 * the LW recipe name.
 *
 * @param {string} rootFile - Path to the root LaTeX file.
 * @returns {{tex?: Tool, bib?: Tool, recipe?: string}} - An object containing
 * the TeX and BibTeX tools and the LW recipe name.
 */
async function findMagicComments(rootFile: string): Promise<{tex?: Tool, bib?: Tool, recipe?: string}> {
    const regexTex = /^(?:%\s*!\s*T[Ee]X\s(?:TS-)?program\s*=\s*([^\s]*)$)/m
    const regexBib = /^(?:%\s*!\s*BIB\s(?:TS-)?program\s*=\s*([^\s]*)$)/m
    const regexTexOptions = /^(?:%\s*!\s*T[Ee]X\s(?:TS-)?options\s*=\s*(.*)$)/m
    const regexBibOptions = /^(?:%\s*!\s*BIB\s(?:TS-)?options\s*=\s*(.*)$)/m
    const regexRecipe = /^(?:%\s*!\s*LW\srecipe\s*=\s*(.*)$)/m
    let content = ''
    for (const line of (await lw.file.read(rootFile))?.split('\n') || []) {
        if (line.startsWith('%') || line.trim().length === 0) {
            content += line + '\n'
        } else {
            break
        }
    }

    const tex = content.match(regexTex)
    let texCommand: Tool | undefined = undefined
    if (tex) {
        texCommand = {
            name: lw.constant.TEX_MAGIC_PROGRAM_NAME,
            command: tex[1]
        }
        logger.log(`Found TeX program by magic comment: ${texCommand.command}.`)
        const res = content.match(regexTexOptions)
        if (res) {
            texCommand.args = [res[1]]
            logger.log(`Found TeX options by magic comment: ${texCommand.args}.`)
        }
    }

    const bib = content.match(regexBib)
    let bibCommand: Tool | undefined = undefined
    if (bib) {
        bibCommand = {
            name: lw.constant.BIB_MAGIC_PROGRAM_NAME,
            command: bib[1]
        }
        logger.log(`Found BIB program by magic comment: ${bibCommand.command}.`)
        const res = content.match(regexBibOptions)
        if (res) {
            bibCommand.args = [res[1]]
            logger.log(`Found BIB options by magic comment: ${bibCommand.args}.`)
        }
    }

    const recipe = content.match(regexRecipe)
    if (recipe && recipe[1]) {
        logger.log(`Found LW recipe '${recipe[1]}' by magic comment: ${recipe}.`)
    }

    return {tex: texCommand, bib: bibCommand, recipe: recipe?.[1]}
}

/**
 * Create build tools based on magic comments in the root file.
 *
 * @param {string} rootFile - Path to the root LaTeX file.
 * @param {Tool} magicTex - Tool object representing the TeX command from magic
 * comments.
 * @param {Tool} [magicBib] - Optional. Tool object representing the BibTeX
 * command from magic comments.
 * @returns {Tool[]} - An array of Tool objects representing the build tools.
 */
function createBuildMagic(rootFile: string, magicTex: Tool, magicBib?: Tool): Tool[] {
    const configuration = vscode.workspace.getConfiguration('latex-workshop', lw.file.toUri(rootFile))

    if (!magicTex.args) {
        magicTex.args = configuration.get('latex.magic.args') as string[]
        magicTex.name = lw.constant.TEX_MAGIC_PROGRAM_NAME + lw.constant.MAGIC_PROGRAM_ARGS_SUFFIX
    }
    if (magicBib) {
        if (!magicBib.args) {
            magicBib.args = configuration.get('latex.magic.bib.args') as string[]
            magicBib.name = lw.constant.BIB_MAGIC_PROGRAM_NAME + lw.constant.MAGIC_PROGRAM_ARGS_SUFFIX
        }
        return [magicTex, magicBib, magicTex, magicTex]
    } else {
        return [magicTex]
    }
}


/**
 * Find a recipe based on the provided recipe name, language ID, and root file.
 *
 * @param {string} rootFile - Path to the root LaTeX file.
 * @param {string} langId - The language ID of the root file.
 * @param {string} [recipeName] - Optional. The name of the recipe to be used.
 * @returns {Recipe | undefined} - The Recipe object corresponding to the
 * provided parameters.
 */
function findRecipe(rootFile: string, langId: string, recipeName?: string): Recipe | undefined {
    const configuration = vscode.workspace.getConfiguration('latex-workshop', lw.file.toUri(rootFile))

    const recipes = configuration.get('latex.recipes') as Recipe[]
    const defaultRecipeName = configuration.get('latex.recipe.default') as string

    if (recipes.length < 1) {
        logger.log('No recipes defined.')
        void logger.showErrorMessage('[Builder] No recipes defined.')
        return
    }
    if (state.prevLangId !== langId) {
        state.prevRecipe = undefined
    }
    let recipe: Recipe | undefined
    // Find recipe according to the given name
    if (recipeName === undefined && !['first', 'lastUsed'].includes(defaultRecipeName)) {
        recipeName = defaultRecipeName
    }
    if (recipeName) {
        recipe = recipes.find(candidate => candidate.name === recipeName)
        if (recipe === undefined) {
            logger.log(`Failed to resolve build recipe: ${recipeName}.`)
            void logger.showErrorMessage(`[Builder] Failed to resolve build recipe: ${recipeName}.`)
        }
    }
    // Find default recipe of last used
    if (recipe === undefined && defaultRecipeName === 'lastUsed') {
        recipe = recipes.find(candidate => candidate.name === state.prevRecipe?.name)
    }
    // If still not found, fallback to 'first'
    if (recipe === undefined) {
        let candidates: Recipe[] = recipes
        if (langId === 'rsweave') {
            candidates = recipes.filter(candidate => candidate.name.toLowerCase().match('rnw|rsweave'))
        } else if (langId === 'jlweave') {
            candidates = recipes.filter(candidate => candidate.name.toLowerCase().match('jnw|jlweave|weave.jl'))
        } else if (langId === 'pweave') {
            candidates = recipes.filter(candidate => candidate.name.toLowerCase().match('pnw|pweave'))
        }
        if (candidates.length < 1) {
            logger.log(`Cannot find any recipe for langID \`${langId}\`.`)
            void logger.showErrorMessage(`[Builder] Cannot find any recipe for langID \`${langId}\`: ${recipeName}.`)
        }
        recipe = candidates[0]
    }
    return recipe
}

/**
 * Expand the bare {@link Tool} with Docker and argument placeholder strings.
 *
 * @param {string} rootFile - Path to the root LaTeX file.
 * @param {Tool[]} buildTools - An array of Tool objects to be populated.
 * @returns {Tool[]} - An array of Tool objects with expanded values.
 */
function populateTools(rootFile: string, buildTools: Tool[]): Tool[] {
    const configuration = vscode.workspace.getConfiguration('latex-workshop', lw.file.toUri(rootFile))
    const docker = configuration.get('docker.enabled')

    buildTools.forEach(tool => {
        if (docker) {
            switch (tool.command) {
                case 'latexmk':
                    logger.log('Use Docker to invoke the command.')
                    if (process.platform === 'win32') {
                        tool.command = path.resolve(lw.extensionRoot, './scripts/latexmk.bat')
                    } else {
                        tool.command = path.resolve(lw.extensionRoot, './scripts/latexmk')
                        lw.external.chmodSync(tool.command, 0o755)
                    }
                    break
                default:
                    logger.log(`Do not use Docker to invoke the command: ${tool.command}.`)
                    break
            }
        }
        tool.args = tool.args?.map(replaceArgumentPlaceholders(rootFile, lw.file.tmpDirPath))
        lw.file.setTeXDirs(
            rootFile,
            tool.args?.filter(arg => arg.startsWith('-out-directory') || arg.startsWith('-outdir'))[0]?.replace(/^-out-directory=|^-outdir=/, ''),
            tool.args?.filter(arg => arg.startsWith('-aux-directory') || arg.startsWith('-auxdir'))[0]?.replace(/^-aux-directory=|^-auxdir=/, '')
        )
        const env = tool.env ?? {}
        Object.entries(env).forEach(([key, value]) => {
            env[key] = value && replaceArgumentPlaceholders(rootFile, lw.file.tmpDirPath)(value)
        })
        if (configuration.get('latex.option.maxPrintLine.enabled')) {
            tool.args = tool.args ?? []
            const isLaTeXmk =
                tool.command === 'latexmk' &&
                !(
                    tool.args.includes('-lualatex') ||
                    tool.args.includes('-pdflua') ||
                    tool.args.includes('-pdflualatex') ||
                    tool.args.includes('--lualatex') ||
                    tool.args.includes('--pdflua') ||
                    tool.args.includes('--pdflualatex')
                )
            if ((isLaTeXmk || tool.command === 'pdflatex') && isMikTeX()) {
                if (tool.name === lw.constant.TEX_MAGIC_PROGRAM_NAME) {
                    // %!TeX options is present. All args are provided in a string and { shell: true }
                    tool.args = [ `--max-print-line=${lw.constant.MAX_PRINT_LINE} ${tool.args.join(' ')}` ]
                } else {
                    tool.args.unshift('--max-print-line=' + lw.constant.MAX_PRINT_LINE)
                }
            }
        }
    })
    return buildTools
}

/**
 * Check whether the LaTeX toolchain compilers are provided by MikTeX.
 *
 * @returns {boolean} - True if the LaTeX toolchain is provided by MikTeX;
 * otherwise, false.
 */
function isMikTeX(): boolean {
    if (state.isMikTeX === undefined) {
        try {
            const log = lw.external.sync('pdflatex', ['--version']).stdout.toString()
            if (log.includes('MiKTeX')) {
                state.isMikTeX = true
                logger.log('`pdflatex` is provided by MiKTeX.')
            } else {
                state.isMikTeX = false
            }
        } catch (err) {
            logger.logError('Cannot run `pdflatex` to determine if we are using MiKTeX.', err)
            state.isMikTeX = false
        }
    }
    return state.isMikTeX
}<|MERGE_RESOLUTION|>--- conflicted
+++ resolved
@@ -142,13 +142,8 @@
 async function createBuildTools(rootFile: string, langId: string, recipeName?: string): Promise<Tool[] | undefined> {
     let buildTools: Tool[] = []
 
-<<<<<<< HEAD
     const configuration = vscode.workspace.getConfiguration('latex-workshop', lw.file.toUri(rootFile))
-    const magic = findMagicComments(rootFile)
-=======
-    const configuration = vscode.workspace.getConfiguration('latex-workshop', vscode.Uri.file(rootFile))
     const magic = await findMagicComments(rootFile)
->>>>>>> 1195919a
 
     if (recipeName === undefined && magic.tex && !configuration.get('latex.build.forceRecipeUsage')) {
         buildTools = createBuildMagic(rootFile, magic.tex, magic.bib)

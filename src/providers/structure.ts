--- conflicted
+++ resolved
@@ -1,25 +1,25 @@
 import * as vscode from 'vscode'
 import * as lw from '../lw'
 import { StructureUpdated } from '../components/eventbus'
-import { buildLaTeX } from './structurelib/latex'
+import { construct as constructLaTeX } from './structurelib/latex'
 import { buildBibTeX } from './structurelib/bibtex'
-import { buildDocTeX } from './structurelib/doctex'
+import { construct as constructDocTeX } from './structurelib/doctex'
 
 import { getLogger } from '../components/logger'
+import { parser } from '../components/parser'
 
 const logger = getLogger('Structure')
 
-export enum TeXElementType { Environment, Command, Section, SectionAst, BibItem, BibField }
+export enum TeXElementType { Environment, Command, Section, SectionAst, SubFile, BibItem, BibField }
 
 export type TeXElement = {
     readonly type: TeXElementType,
     readonly name: string,
     label: string,
-    readonly index: number,
     readonly lineFr: number,
     lineTo: number,
     readonly filePath: string,
-    readonly children: TeXElement[],
+    children: TeXElement[],
     parent?: TeXElement
 }
 
@@ -55,7 +55,6 @@
                 void this.refresh()
             }
         })
-<<<<<<< HEAD
 
         vscode.workspace.onDidChangeConfiguration((ev: vscode.ConfigurationChangeEvent) => {
             if (ev.affectsConfiguration('latex-workshop.view.outline.sections') ||
@@ -64,8 +63,6 @@
                 lw.cacher.allPaths.forEach(filePath => parser.unifiedArgsParse(lw.cacher.get(filePath)?.ast))
             }
         })
-=======
->>>>>>> 607f66cf
     }
 
     /**
@@ -78,7 +75,7 @@
         if (document?.languageId === 'doctex') {
             if (force || !this.cachedDTX || this.getCachedDataRootFileName(this.cachedDTX) !== document.fileName) {
                 this.cachedDTX = undefined
-                this.cachedDTX = await buildDocTeX(document)
+                this.cachedDTX = await constructDocTeX(document)
             }
             this.structure = this.cachedDTX
             logger.log(`Structure updated with ${this.structure.length} entries for ${document.uri.fsPath} .`)
@@ -92,7 +89,7 @@
         } else if (lw.manager.rootFile) {
             if (force || !this.cachedTeX) {
                 this.cachedTeX = undefined
-                this.cachedTeX = await buildLaTeX()
+                this.cachedTeX = await constructLaTeX()
             }
             this.structure = this.cachedTeX
             logger.log(`Structure ${force ? 'force ' : ''}updated with ${this.structure.length} root sections for ${lw.manager.rootFile} .`)

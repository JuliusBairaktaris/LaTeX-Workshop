--- conflicted
+++ resolved
@@ -4,12 +4,9 @@
 import { count } from './counter'
 import { section } from './section'
 import * as snippet from './snippet-view'
-<<<<<<< HEAD
 import { texdoc } from './texdoc'
 import { texroot } from './texroot'
-=======
 import * as liveshare from './liveshare'
->>>>>>> 1290cdb7
 
 export const extra = {
     checkCitations,

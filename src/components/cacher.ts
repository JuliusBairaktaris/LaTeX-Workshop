--- conflicted
+++ resolved
@@ -179,35 +179,15 @@
 
     private async updateAST(filePath: string, content: string): Promise<void> {
         const configuration = vscode.workspace.getConfiguration('latex-workshop')
-        const fastparse = configuration.get('intellisense.fastparse.enabled') as boolean
-        logger.log('Parse LaTeX AST ' + (fastparse ? 'with fast-parse: ' : ': ') + filePath + ' .')
-<<<<<<< HEAD
+        logger.log(`Parse LaTeX AST: ${filePath} .`)
+        const start = performance.now()
         return new Promise((resolve, _) => {
             setTimeout(() => {
                 this.caches[filePath].ast = parser.unifiedParse(content)
-                logger.log(`Parsed LaTeX AST: ${filePath} .`)
+                logger.log(`Parsed LaTeX AST in ${(performance.now() - start).toFixed(2)} ms: ${filePath} .`)
                 resolve()
             }, 0)
         })
-=======
-
-        let start = performance.now()
-        const strippedText = utils.stripText(content)
-        const ast = await parser.parseLatex(fastparse ? strippedText : content)
-        logger.log(`Parsed LaTeX AST with LU in ${(performance.now() - start).toFixed(2)} ms: ${filePath} .`)
-
-        const cache = this.get(filePath)
-        if (cache) {
-            start = performance.now()
-            cache.ast = parser.unifiedParse(content)
-            logger.log(`Parsed LaTeX AST in ${(performance.now() - start).toFixed(2)} ms: ${filePath} .`)
-        }
-        if (ast && cache) {
-            cache.luAst = ast
-        } else {
-            logger.log(ast === undefined ? 'Failed parsing LaTeX AST.' : `Cannot get cache for ${filePath} .`)
-        }
->>>>>>> 2dea48ac
     }
 
     private updateChildren(filePath: string, rootPath: string | undefined, contentTrimmed: string) {

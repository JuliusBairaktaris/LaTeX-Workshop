import * as vscode from 'vscode'
import * as path from 'path'
import { readFileSync } from 'fs'

import { Extension } from '../main'

export class BuildInfo {
    extension: Extension
    status: vscode.StatusBarItem
    panel: vscode.WebviewPanel | undefined
    configuration: vscode.WorkspaceConfiguration
    currentBuild: {
        buildStart: number,
        pageTotal?: number | undefined,
        lastStepTime: number,
        stepTimes: { [runName: string]: { [pageNo: number]: number } },
        stdout: string,
        ruleNumber: number,
        ruleName: string,
        ruleProducesPages: boolean | undefined
    } | undefined

    constructor(extension: Extension) {
        this.extension = extension
        this.status = vscode.window.createStatusBarItem(vscode.StatusBarAlignment.Left, -10001)
        this.status.command = 'latex-workshop.showCompilationPanel'
        this.status.tooltip = 'Show LaTeX Compilation Info Panel'
        this.status.show()
    }

    public buildStarted() {
        this.currentBuild = {
            buildStart: +new Date(),
            pageTotal: undefined,
            lastStepTime: +new Date(),
            stepTimes: {},
            stdout: '\n'.repeat(50),
            ruleNumber: 0,
            ruleName: '',
            ruleProducesPages: undefined
        }
        this.status.text = ''
        if (this.panel) {
            this.panel.webview.postMessage({
                type: 'init',
                startTime: this.currentBuild.buildStart,
                pageTotal: this.currentBuild.pageTotal
            })
        }
    }
    public buildEnded() {
        if (this.currentBuild) {
            this.status.text = `( ${((+new Date() - this.currentBuild.buildStart) / 1000).toFixed(1)} s )`
            this.currentBuild = undefined
            setTimeout(() => {
                if (!this.currentBuild) {
                    this.status.text = ''
                }
            }, 5000)

            if (this.panel) {
                this.panel.webview.postMessage({ type: 'finished' })
            }
        }
    }

    public setPageTotal(count: number) {
        if (this.currentBuild) {
            this.currentBuild.pageTotal = count
        }
    }

    public async newStdoutLine(lines: string) {
        if (!this.currentBuild) {
            throw Error('Can\'t Display Progress for non-Started build - see BuildInfo.buildStarted()')
        }

        for (const line of lines.split('\n')) {
            this.currentBuild.stdout =
                this.currentBuild.stdout.substring(this.currentBuild.stdout.indexOf('\n') + 1) + '\n' + line
            this.checkStdoutForInfo()
        }
    }

    private checkStdoutForInfo() {
        const pageNumberRegex = /\[(\d+)[^[\]]*\]$/
        const latexmkRuleStartedRegex = /Latexmk: applying rule '([A-Za-z\s/]+)'\.\.\.\n$/
        // const auxOutfileReference = /\(\.[\/\w ]+\.aux\)[\w\s\/\(\)\-\.]*$/

        const hardcodedRulesPageProducing = ['pdflatex', 'pdftex', 'lualatex']
        const hardcodedRulesOther = ['sage']

<<<<<<< HEAD
        const rulePdfLatexStart = /This is pdfTeX, Version [\d\.\-]+[^\n]*$/
        const ruleSageStart = /Processing Sage code for [\w\.\- \"]+\.\.\.$/
        const ruleBibtexStart = /This is BibTeX[\w\.\- \"\,\(\)]+$/
        const ruleLuaTexStart = /This is LuaTeX, Version [\d\.]+[^\n]*$/
=======
        const rulePdfLatexStart = /This is pdfTeX, Version [\d.-]+[^\n]*$/
        const ruleSageStart = /Processing Sage code for [\w.\- "]+\.\.\.$/
        const ruleBibtexStart = /This is BibTeX[\w.\- ",()]+$/
>>>>>>> 7372f818

        // TODO: refactor code below, it could be a lot more efficiently (to look at, not computationally)

        if (!this.currentBuild) {
            return
        }
        if (this.currentBuild.ruleProducesPages && this.currentBuild.stdout.match(pageNumberRegex)) {
            const pageNoRes = this.currentBuild.stdout.match(pageNumberRegex)
            const pageNo = pageNoRes ? parseInt(pageNoRes[1]) : NaN
            if (!isNaN(pageNo)) {
                this.displayProgress(pageNo)
            }
        } else if (this.currentBuild.stdout.match(latexmkRuleStartedRegex)) {
            const ruleNameRes = this.currentBuild.stdout.match(latexmkRuleStartedRegex)
            const ruleName = ruleNameRes ? ruleNameRes[1] : ''
            // if rule name does not have own entry
            if ([...hardcodedRulesPageProducing, ...hardcodedRulesOther].indexOf(ruleName) === -1) {
                this.currentBuild.ruleName = ruleName
                this.currentBuild.ruleProducesPages = undefined
                this.currentBuild.stepTimes[`${++this.currentBuild.ruleNumber}-${this.currentBuild.ruleName}`] = {}
                this.displayProgress(0)
                this.currentBuild.lastStepTime = +new Date()
            }
        } else if (this.currentBuild.stdout.match(rulePdfLatexStart)) {
            this.currentBuild.ruleName = 'pdfLaTeX'
            this.currentBuild.ruleProducesPages = true
            this.currentBuild.stepTimes[`${++this.currentBuild.ruleNumber}-${this.currentBuild.ruleName}`] = {}
            this.displayProgress(0)
            this.currentBuild.lastStepTime = +new Date()
        } else if (this.currentBuild.stdout.match(ruleBibtexStart)) {
            this.currentBuild.ruleName = 'BibTeX'
            this.currentBuild.ruleProducesPages = false
            this.currentBuild.stepTimes[`${++this.currentBuild.ruleNumber}-${this.currentBuild.ruleName}`] = {}
            this.displayProgress(0)
            this.currentBuild.lastStepTime = +new Date()
        } else if (this.currentBuild.stdout.match(ruleSageStart)) {
            this.currentBuild.ruleName = 'Sage'
            this.currentBuild.ruleProducesPages = false
            this.currentBuild.stepTimes[`${++this.currentBuild.ruleNumber}-${this.currentBuild.ruleName}`] = {}
            this.displayProgress(0)
            this.currentBuild.lastStepTime = +new Date()
        } else if (this.currentBuild.stdout.match(ruleLuaTexStart)) {
            this.currentBuild.ruleName = 'LuaTex'
            this.currentBuild.ruleProducesPages = true
            this.currentBuild.stepTimes[`${++this.currentBuild.ruleNumber}-${this.currentBuild.ruleName}`] = {}
            this.displayProgress(0)
            this.currentBuild.lastStepTime = +new Date()
        }
        // TODO: Add more rules
    }

    public showPanel() {
        if (this.panel) {
            return
        }
        this.panel = vscode.window.createWebviewPanel(
            'compilationInfo',
            'LaTeX Compilation Live Info',
            vscode.ViewColumn.Beside,
            {
                enableScripts: true,
                retainContextWhenHidden: true,
                localResourceRoots: [vscode.Uri.file(path.join(this.extension.extensionRoot, 'resources', 'buildinfo'))]
            }
        )
        this.panel.onDidDispose(() => {
            this.panel = undefined
        })

        const webviewSourcePath = path.join(this.extension.extensionRoot, 'resources', 'buildinfo', 'buildinfo.html')
        let webviewHtml = readFileSync(webviewSourcePath, { encoding: 'utf8' })
        webviewHtml = webviewHtml.replace(
            /vscode-resource:\.\//,
            'vscode-resource:' +
                vscode.Uri.file(path.join(this.extension.extensionRoot, 'resources', 'buildinfo')).with({
                    scheme: 'vscode-resource'
                }).path +
                '/'
        )
        this.panel.webview.html = webviewHtml

        if (this.currentBuild) {
            this.panel.reveal(vscode.ViewColumn.Beside)
            this.panel.webview.postMessage({
                type: 'init',
                startTime: this.currentBuild.buildStart,
                stepTimes: this.currentBuild.stepTimes,
                pageTotal: this.currentBuild.pageTotal
            })
        }
    }

    private displayProgress(current: string | number) {
        if (!this.currentBuild) {
            throw Error('Can\'t Display Progress for non-Started build - see BuildInfo.buildStarted()')
        }

        this.configuration = vscode.workspace.getConfiguration('latex-workshop')

        if (current === 0) {
            this.currentBuild.stepTimes[`${this.currentBuild.ruleNumber}-${this.currentBuild.ruleName}`][
                `T${+new Date()}-Wait Time`
            ] = +new Date() - this.currentBuild.lastStepTime
        } else {
            if (this.currentBuild.ruleProducesPages) {
                // if page already exists, add times and remove old entry
                const pageAlreadyExistsRegex = new RegExp(`^T\\d+-PAGE:${current}`)
                const pageMatchArray = Object.keys(
                    this.currentBuild.stepTimes[`${this.currentBuild.ruleNumber}-${this.currentBuild.ruleName}`]
                ).map(pageLabel => Boolean(pageLabel.match(pageAlreadyExistsRegex)))

                let extraTime = 0
                if (pageMatchArray.indexOf(true) !== -1) {
                    extraTime = this.currentBuild.stepTimes[
                        `${this.currentBuild.ruleNumber}-${this.currentBuild.ruleName}`
                    ][
                        Object.keys(
                            this.currentBuild.stepTimes[`${this.currentBuild.ruleNumber}-${this.currentBuild.ruleName}`]
                        )[pageMatchArray.indexOf(true)]
                    ]
                    delete this.currentBuild.stepTimes[`${this.currentBuild.ruleNumber}-${this.currentBuild.ruleName}`][
                        Object.keys(
                            this.currentBuild.stepTimes[`${this.currentBuild.ruleNumber}-${this.currentBuild.ruleName}`]
                        )[pageMatchArray.indexOf(true)]
                    ]
                } else {
                    const pagesProducedByCurrentRule =
                        Object.keys(
                            this.currentBuild.stepTimes[`${this.currentBuild.ruleNumber}-${this.currentBuild.ruleName}`]
                        ).length - 1

                    if (
                        typeof this.currentBuild.pageTotal !== 'number' ||
                        pagesProducedByCurrentRule > this.currentBuild.pageTotal
                    ) {
                        this.currentBuild.pageTotal = pagesProducedByCurrentRule
                    }
                }

                this.currentBuild.stepTimes[`${this.currentBuild.ruleNumber}-${this.currentBuild.ruleName}`][
                    `T${+new Date()}-PAGE:${current}`
                ] = +new Date() - this.currentBuild.lastStepTime + extraTime
            } else {
                this.currentBuild.stepTimes[`${this.currentBuild.ruleNumber}-${this.currentBuild.ruleName}`][
                    `T${+new Date()}-${current}`
                ] = +new Date() - this.currentBuild.lastStepTime
            }
        }

        this.currentBuild.lastStepTime = +new Date()

        if (this.panel) {
            this.panel.webview.postMessage({
                type: 'update',
                stepTimes: this.currentBuild.stepTimes,
                pageTotal: this.currentBuild.pageTotal
            })
        }

        const generateProgressBar = (proportion: number, length: number) => {
            const wholeCharacters = Math.trunc(length * proportion)

            interface IProgressBarCharacterSets {
                [settingsName: string]: {
                    wholeCharacter: string,
                    partialCharacters: string[],
                    blankCharacter: string
                }
            }

            const characterSets: IProgressBarCharacterSets = {
                none: {
                    wholeCharacter: '',
                    partialCharacters: [''],
                    blankCharacter: ''
                },
                'Block Width': {
                    wholeCharacter: '█',
                    partialCharacters: ['', '▏', '▎', '▍', '▌ ', '▋', '▊', '▉', '█ '],
                    blankCharacter: '░'
                },
                'Block Shading': {
                    wholeCharacter: '█',
                    partialCharacters: ['', '░', '▒', '▓'],
                    blankCharacter: '░'
                },
                'Block Quadrants': {
                    wholeCharacter: '█',
                    partialCharacters: ['', '▖', '▚', '▙'],
                    blankCharacter: '░'
                }
            }

            const selectedCharacterSet = this.configuration.get('progress.barStyle') as string

            const wholeCharacter = characterSets[selectedCharacterSet].wholeCharacter
            const partialCharacter =
                characterSets[selectedCharacterSet].partialCharacters[
                    Math.round(
                        (length * proportion - wholeCharacters) *
                            (characterSets[selectedCharacterSet].partialCharacters.length - 1)
                    )
                ]
            const blankCharacter = characterSets[selectedCharacterSet].blankCharacter

            return (
                wholeCharacter.repeat(wholeCharacters) +
                partialCharacter +
                blankCharacter.repeat(Math.max(0, length - wholeCharacters - partialCharacter.length))
            )
        }

        const enclosedNumbers = {
            Parenthesised: {
                0: '⒪',
                1: '⑴',
                2: '⑵',
                3: '⑶',
                4: '⑷',
                5: '⑸',
                6: '⑹',
                7: '⑺',
                8: '⑻',
                9: '⑼',
                10: '⑽',
                11: '⑾',
                12: '⑿',
                13: '⒀',
                14: '⒁',
                15: '⒂',
                16: '⒃',
                17: '⒄',
                18: '⒅',
                19: '⒆',
                20: '⒇'
            },
            Circled: {
                0: '⓪',
                1: '①',
                2: '②',
                3: '③',
                4: '④',
                5: '⑤',
                6: '⑥',
                7: '⑦',
                8: '⑧',
                9: '⑨',
                10: '⑩',
                11: '⑪',
                12: '⑫',
                13: '⑬',
                14: '⑭',
                15: '⑮',
                16: '⑯',
                17: '⑰',
                18: '⑱',
                19: '⑲',
                20: '⑳'
            },
            'Solid Circled': {
                0: '⓿',
                1: '❶',
                2: '❷',
                3: '❸',
                4: '❹',
                5: '❺',
                6: '❻',
                7: '❼',
                8: '❽',
                9: '❾',
                10: '❿',
                11: '⓫',
                12: '⓬',
                13: '⓭',
                14: '⓮',
                15: '⓯',
                16: '⓰',
                17: '⓱',
                18: '⓲',
                19: '⓳',
                20: '⓴'
            },
            'Full Stop': {
                0: '0.',
                1: '⒈',
                2: '⒉',
                3: '⒊',
                4: '⒋',
                5: '⒌',
                6: '⒍',
                7: '⒎',
                8: '⒏',
                9: '⒐',
                10: '⒑',
                11: '⒒',
                12: '⒓',
                13: '⒔',
                14: '⒕',
                15: '⒖',
                16: '⒗',
                17: '⒘',
                18: '⒙',
                19: '⒚',
                20: '⒛'
            }
        }
        const padRight = (str: string, desiredMinLength: number) => {
            if (str.length < desiredMinLength) {
                str = str + ' '.repeat(desiredMinLength - str.length)
            }
            return str
        }

        const runIcon: string =
            enclosedNumbers[this.configuration.get('progress.runIconType') as string][this.currentBuild.ruleNumber]
        // set generic status text
        this.status.text = `${runIcon} ${this.currentBuild.ruleName}`

        // if we have a page no. we can do better
        if (this.currentBuild.ruleProducesPages) {
            if (typeof current === 'string') {
                current = parseInt(current)
            }
            const currentAsString = current.toString()
            const endpointAsString = this.currentBuild.pageTotal ? '/' + this.currentBuild.pageTotal.toString(): ''
            const barAsString = this.currentBuild.pageTotal
                ? generateProgressBar(current / this.currentBuild.pageTotal, this.configuration.get(
                      'progress.barLength'
                  ) as number)
                : ''
            this.status.text = `${runIcon}  Page ${padRight(
                currentAsString + endpointAsString,
                this.currentBuild.pageTotal ? this.currentBuild.pageTotal.toString().length * 2 + 2 : 6
            )} ${barAsString}`
        }
    }
}<|MERGE_RESOLUTION|>--- conflicted
+++ resolved
@@ -90,16 +90,10 @@
         const hardcodedRulesPageProducing = ['pdflatex', 'pdftex', 'lualatex']
         const hardcodedRulesOther = ['sage']
 
-<<<<<<< HEAD
-        const rulePdfLatexStart = /This is pdfTeX, Version [\d\.\-]+[^\n]*$/
-        const ruleSageStart = /Processing Sage code for [\w\.\- \"]+\.\.\.$/
-        const ruleBibtexStart = /This is BibTeX[\w\.\- \"\,\(\)]+$/
-        const ruleLuaTexStart = /This is LuaTeX, Version [\d\.]+[^\n]*$/
-=======
         const rulePdfLatexStart = /This is pdfTeX, Version [\d.-]+[^\n]*$/
         const ruleSageStart = /Processing Sage code for [\w.\- "]+\.\.\.$/
         const ruleBibtexStart = /This is BibTeX[\w.\- ",()]+$/
->>>>>>> 7372f818
+        const ruleLuaTexStart = /This is LuaTeX, Version [\d\.]+[^\n]*$/
 
         // TODO: refactor code below, it could be a lot more efficiently (to look at, not computationally)
 

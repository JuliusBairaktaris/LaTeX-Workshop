--- conflicted
+++ resolved
@@ -7,15 +7,8 @@
 import type { Extension } from '../main'
 import { replaceArgumentPlaceholders } from '../utils/utils'
 import { BuildFinished } from './eventbus'
-import type { IBuilder } from '../interfaces'
-
-export class Builder implements IBuilder {
-<<<<<<< HEAD
-    disableBuildAfterSave: boolean = false
-=======
-    readonly tmpDir: string
->>>>>>> cfc00dee
-
+
+export class Builder {
     private lastAutoBuild: number = 0
     private prevLangId: string | undefined
     private prevRecipe: Recipe | undefined

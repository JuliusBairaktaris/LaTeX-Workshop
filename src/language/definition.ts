import * as vscode from 'vscode'
import * as fs from 'fs'
import * as path from 'path'
import { lw } from '../lw'
import { tokenizer } from '../utils/tokenizer'
import * as utils from '../utils/utils'
import { sanitizeInputFilePath } from '../utils/inputfilepath'

export class DefinitionProvider implements vscode.DefinitionProvider {
    private async onAFilename(document: vscode.TextDocument, position: vscode.Position, token: string): Promise<string | undefined> {
        const line = document.lineAt(position.line).text
        const escapedToken = utils.escapeRegExp(token)
        const regexInput = new RegExp(`\\\\(?:include|input|subfile)\\{${escapedToken}\\}`)
        const regexImport = new RegExp(`\\\\(?:sub)?(?:import|includefrom|inputfrom)\\*?\\{([^\\}]*)\\}\\{${escapedToken}\\}`)
        const regexDocumentclass = new RegExp(`\\\\(?:documentclass)(?:\\[[^[]]*\\])?\\{${escapedToken}\\}`)

        if (! vscode.window.activeTextEditor) {
            return
        }

        if (line.match(regexDocumentclass)) {
            return utils.resolveFile([path.dirname(vscode.window.activeTextEditor.document.fileName)], sanitizeInputFilePath(token), '.cls')
        }

        let dirs: string[] = []
        if (line.match(regexInput)) {
            dirs = [path.dirname(vscode.window.activeTextEditor.document.fileName)]
            if (lw.root.dir.path !== undefined) {
                dirs.push(lw.root.dir.path)
            }
        }

        const result = line.match(regexImport)
        if (result) {
            dirs = [path.resolve(path.dirname(vscode.window.activeTextEditor.document.fileName), sanitizeInputFilePath(result[1]))]
        }

        if (dirs.length > 0) {
            return utils.resolveFile(dirs, sanitizeInputFilePath(token), '.tex')
        }
        return
    }

<<<<<<< HEAD
    provideDefinition(document: vscode.TextDocument, position: vscode.Position): vscode.Location | undefined {
        if (!lw.file.isUriScheme(document.uri)) {
            return
=======
    /**
     * VSCode hook to provide definitions of the symbol at `position`.
     * In LW these can be custom commands, labels, citations, glossary entries, and file names.
     *
     * Also provides the exact range of the found symbol (`originSelectionRange`),
     * as different symbol types support different characters in LaTeX (esp. regarding `[:-]`)
     *
     * @param document The document to be scanned.
     * @param position The position to be scanned at.
     *
     * @returns {DefinitionLink[]} linking `originSelectionRange` to `targetUri`/`targetRange`
     */
    async provideDefinition(document: vscode.TextDocument, position: vscode.Position): Promise<vscode.DefinitionLink[]> {
        if (document.uri.scheme !== 'file') {
            return []
>>>>>>> 1195919a
        }
        const tokenRange = tokenizer(document, position)
        if (tokenRange === undefined) {
            return []
        }
        const token = document.getText(tokenRange)

        if (token.startsWith('\\')) {
            const macro = lw.completion.macro.getData().definedCmds.get(token.slice(1))
            if (macro) {
                return [{
                    targetUri: macro.location.uri,
                    targetRange: macro.location.range,
                    originSelectionRange: tokenRange
                }]
            }
            return []
        }
        const ref = lw.completion.reference.getItem(token)
        if (ref) {
<<<<<<< HEAD
            return new vscode.Location(lw.file.toUri(ref.file), ref.position)
        }
        const cite = lw.completion.citation.getItem(token)
        if (cite) {
            return new vscode.Location(lw.file.toUri(cite.file), cite.position)
        }
        const glossary = lw.completion.glossary.getItem(token)
        if (glossary) {
            return new vscode.Location(lw.file.toUri(glossary.filePath), glossary.position)
=======
            return [{
                targetUri: vscode.Uri.file(ref.file),
                targetRange: new vscode.Range(ref.position, ref.position),
                originSelectionRange: tokenRange
            }]
        }
        const cite = lw.completion.citation.getItem(token)
        if (cite) {
            return [{
                targetUri: vscode.Uri.file(cite.file),
                targetRange: new vscode.Range(cite.position, cite.position),
                originSelectionRange: tokenRange
            }]
        }
        const glossary = lw.completion.glossary.getItem(token)
        if (glossary) {
            return [{
                targetUri: vscode.Uri.file(glossary.filePath),
                targetRange: new vscode.Range(glossary.position, glossary.position),
                originSelectionRange: tokenRange
            }]
>>>>>>> 1195919a
        }
        if (vscode.window.activeTextEditor && token.includes('.')) {
            // We skip graphics files
            const graphicsExtensions = ['.pdf', '.eps', '.jpg', '.jpeg', '.JPG', '.JPEG', '.gif', '.png']
            const ext = path.extname(token)
            if (graphicsExtensions.includes(ext)) {
                return []
            }
            const absolutePath = path.resolve(path.dirname(vscode.window.activeTextEditor.document.fileName), token)
            if (fs.existsSync(absolutePath)) {
<<<<<<< HEAD
                return new vscode.Location( lw.file.toUri(absolutePath), new vscode.Position(0, 0) )
=======
                return [{
                    targetUri: vscode.Uri.file(absolutePath),
                    targetRange: new vscode.Range(0, 0, 0, 0),
                    originSelectionRange: tokenRange
                }]
>>>>>>> 1195919a
            }
        }

        const filename = await this.onAFilename(document, position, token)
        if (filename) {
<<<<<<< HEAD
            return new vscode.Location( lw.file.toUri(filename), new vscode.Position(0, 0) )
=======
            return [{
                targetUri: vscode.Uri.file(filename),
                targetRange: new vscode.Range(0, 0, 0, 0),
                originSelectionRange: tokenRange
            }]
>>>>>>> 1195919a
        }
        return []
    }

}<|MERGE_RESOLUTION|>--- conflicted
+++ resolved
@@ -41,11 +41,6 @@
         return
     }
 
-<<<<<<< HEAD
-    provideDefinition(document: vscode.TextDocument, position: vscode.Position): vscode.Location | undefined {
-        if (!lw.file.isUriScheme(document.uri)) {
-            return
-=======
     /**
      * VSCode hook to provide definitions of the symbol at `position`.
      * In LW these can be custom commands, labels, citations, glossary entries, and file names.
@@ -59,9 +54,8 @@
      * @returns {DefinitionLink[]} linking `originSelectionRange` to `targetUri`/`targetRange`
      */
     async provideDefinition(document: vscode.TextDocument, position: vscode.Position): Promise<vscode.DefinitionLink[]> {
-        if (document.uri.scheme !== 'file') {
+        if (!lw.file.isUriScheme(document.uri)) {
             return []
->>>>>>> 1195919a
         }
         const tokenRange = tokenizer(document, position)
         if (tokenRange === undefined) {
@@ -82,19 +76,8 @@
         }
         const ref = lw.completion.reference.getItem(token)
         if (ref) {
-<<<<<<< HEAD
-            return new vscode.Location(lw.file.toUri(ref.file), ref.position)
-        }
-        const cite = lw.completion.citation.getItem(token)
-        if (cite) {
-            return new vscode.Location(lw.file.toUri(cite.file), cite.position)
-        }
-        const glossary = lw.completion.glossary.getItem(token)
-        if (glossary) {
-            return new vscode.Location(lw.file.toUri(glossary.filePath), glossary.position)
-=======
             return [{
-                targetUri: vscode.Uri.file(ref.file),
+                targetUri: lw.file.toUri(ref.file),
                 targetRange: new vscode.Range(ref.position, ref.position),
                 originSelectionRange: tokenRange
             }]
@@ -102,7 +85,7 @@
         const cite = lw.completion.citation.getItem(token)
         if (cite) {
             return [{
-                targetUri: vscode.Uri.file(cite.file),
+                targetUri: lw.file.toUri(cite.file),
                 targetRange: new vscode.Range(cite.position, cite.position),
                 originSelectionRange: tokenRange
             }]
@@ -110,11 +93,10 @@
         const glossary = lw.completion.glossary.getItem(token)
         if (glossary) {
             return [{
-                targetUri: vscode.Uri.file(glossary.filePath),
+                targetUri: lw.file.toUri(glossary.filePath),
                 targetRange: new vscode.Range(glossary.position, glossary.position),
                 originSelectionRange: tokenRange
             }]
->>>>>>> 1195919a
         }
         if (vscode.window.activeTextEditor && token.includes('.')) {
             // We skip graphics files
@@ -125,29 +107,21 @@
             }
             const absolutePath = path.resolve(path.dirname(vscode.window.activeTextEditor.document.fileName), token)
             if (fs.existsSync(absolutePath)) {
-<<<<<<< HEAD
-                return new vscode.Location( lw.file.toUri(absolutePath), new vscode.Position(0, 0) )
-=======
                 return [{
-                    targetUri: vscode.Uri.file(absolutePath),
+                    targetUri: lw.file.toUri(absolutePath),
                     targetRange: new vscode.Range(0, 0, 0, 0),
                     originSelectionRange: tokenRange
                 }]
->>>>>>> 1195919a
             }
         }
 
         const filename = await this.onAFilename(document, position, token)
         if (filename) {
-<<<<<<< HEAD
-            return new vscode.Location( lw.file.toUri(filename), new vscode.Position(0, 0) )
-=======
             return [{
-                targetUri: vscode.Uri.file(filename),
+                targetUri: lw.file.toUri(filename),
                 targetRange: new vscode.Range(0, 0, 0, 0),
                 originSelectionRange: tokenRange
             }]
->>>>>>> 1195919a
         }
         return []
     }

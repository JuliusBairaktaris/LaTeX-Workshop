import * as vscode from 'vscode'
import * as path from 'path'
import { lw } from '../lw'
import { getSurroundingMacroRange, stripText } from '../utils/utils'

const logger = lw.log('Commander')

export async function build(skipSelection: boolean = false, rootFile: string | undefined = undefined, languageId: string | undefined = undefined, recipe: string | undefined = undefined) {
    logger.log('BUILD command invoked.')
    await lw.compile.build(skipSelection, rootFile, languageId, recipe)
}

export async function revealOutputDir() {
    let outDir = lw.file.getOutDir()
    if (!path.isAbsolute(outDir)) {
        const workspaceFolder = vscode.workspace.workspaceFolders?.[0]
        const rootDir = lw.root.dir.path || workspaceFolder?.uri.fsPath
        if (rootDir === undefined) {
            logger.log(`Cannot reveal ${vscode.Uri.file(outDir)}: no root dir can be identified.`)
            return
        }
        outDir = path.resolve(rootDir, outDir)
    }
    logger.log(`Reveal ${vscode.Uri.file(outDir)}`)
    await vscode.commands.executeCommand('revealFileInOS', vscode.Uri.file(outDir))
}

export function recipes(recipe?: string) {
    logger.log('RECIPES command invoked.')
    const configuration = vscode.workspace.getConfiguration('latex-workshop', lw.root.getWorkspace())
    const candidates = configuration.get('latex.recipes') as {name: string}[]
    if (!candidates) {
        return
    }
    if (recipe) {
        return build(false, undefined, undefined, recipe)
    }
    return vscode.window.showQuickPick(candidates.map(candidate => candidate.name), {
        placeHolder: 'Please Select a LaTeX Recipe'
    }).then(selected => {
        if (!selected) {
            return
        }
        return build(false, undefined, undefined, selected)
    })
}

export async function view(mode?: 'tab' | 'browser' | 'external' | vscode.Uri) {
    if (mode) {
        logger.log(`VIEW command invoked with mode: ${mode}.`)
    } else {
        logger.log('VIEW command invoked.')
    }
    if (!vscode.window.activeTextEditor) {
        logger.log('Cannot find active TextEditor.')
        return
    }
    if (!lw.file.hasTeXLangId(vscode.window.activeTextEditor.document.languageId)) {
        logger.log('Active document is not a TeX file.')
        return
    }
    await lw.root.find()
    const rootFile = lw.root.file.path
    if (rootFile === undefined) {
        logger.log('Cannot find LaTeX root PDF to view.')
        return
    }
    let pickedRootFile: string | undefined = rootFile
    if (lw.root.subfiles.path) {
        // We are using the subfile package
        pickedRootFile = await quickPickRootFile(rootFile, lw.root.subfiles.path, 'view')
    }
    if (!pickedRootFile) {
        return
    }
    return lw.viewer.view(vscode.Uri.parse("file://" + lw.file.getPdfPath(pickedRootFile)), typeof mode === 'string' ? mode : undefined)
}

export function refresh() {
    logger.log('REFRESH command invoked.')
    lw.viewer.refresh()
}

export function kill() {
    logger.log('KILL command invoked.')
    lw.compile.terminate()
}

export function synctex() {
    logger.log('SYNCTEX command invoked.')
    if (!vscode.window.activeTextEditor || !lw.file.hasTeXLangId(vscode.window.activeTextEditor.document.languageId)) {
        logger.log('Cannot start SyncTeX. The active editor is undefined, or the document is not a TeX document.')
        return
    }
    const configuration = vscode.workspace.getConfiguration('latex-workshop', lw.root.getWorkspace())
    let pdfUri: vscode.Uri | undefined = undefined
    if (lw.root.subfiles.path && configuration.get('latex.rootFile.useSubFile')) {
        pdfUri = vscode.Uri.parse("file://" + lw.file.getPdfPath(lw.root.subfiles.path))
    } else if (lw.root.file.path !== undefined) {
        pdfUri = vscode.Uri.parse("file://" + lw.file.getPdfPath(lw.root.file.path))
    }
<<<<<<< HEAD
    lw.locate.synctex.toPDF(undefined, undefined, pdfUri)
=======
    lw.locate.synctex.toPDF(pdfFile)
>>>>>>> 726cd17e
}

export function synctexonref(line: number, filePath: string) {
    logger.log('SYNCTEX command invoked on a reference.')
    if (!vscode.window.activeTextEditor || !lw.file.hasTeXLangId(vscode.window.activeTextEditor.document.languageId)) {
        logger.log('Cannot start SyncTeX. The active editor is undefined, or the document is not a TeX document.')
        return
    }
    lw.locate.synctex.toPDFFromRef({line, filePath})
}

export async function clean(): Promise<void> {
    logger.log('CLEAN command invoked.')
    await lw.root.find()
    const rootFile = lw.root.file.path
    if (rootFile === undefined) {
        logger.log('Cannot find LaTeX root file to clean.')
        return
    }
    let pickedRootFile: string | undefined = rootFile
    if (lw.root.subfiles.path) {
        // We are using the subfile package
        pickedRootFile = await quickPickRootFile(rootFile, lw.root.subfiles.path, 'clean')
        if (! pickedRootFile) {
            return
        }
    }
    return lw.extra.clean(pickedRootFile)
}

export function addTexRoot() {
    logger.log('ADDTEXROOT command invoked.')
    if (!vscode.window.activeTextEditor || !lw.file.hasTeXLangId(vscode.window.activeTextEditor.document.languageId)) {
        return
    }
    lw.extra.texroot()
}

export function citation() {
    logger.log('CITATION command invoked.')
    lw.completion.citation.browser()
}

export function wordcount() {
    logger.log('WORDCOUNT command invoked.')
    if (!vscode.window.activeTextEditor || !lw.file.hasTeXLangId(vscode.window.activeTextEditor.document.languageId) ||
        lw.root.file.path === vscode.window.activeTextEditor.document.fileName) {
        if (lw.root.file.path) {
            lw.extra.count(lw.root.file.path, true, true)
        } else {
            logger.log('WORDCOUNT: No rootFile defined.')
        }
    } else {
        lw.extra.count(vscode.window.activeTextEditor.document.fileName, false, true)
    }
}

export function showLog(compiler?: string) {
    logger.log(`SHOWLOG command invoked: ${compiler || 'default'}`)
    if (compiler) {
        logger.showCompilerLog()
    } else {
        logger.showLog()
    }
}

export async function gotoSection(filePath: string, lineNumber: number) {
    logger.log(`GOTOSECTION command invoked. Target ${filePath}, line ${lineNumber}`)

    const doc = await vscode.workspace.openTextDocument(filePath)
    await vscode.window.showTextDocument(doc)
    // input lineNumber is one-based, while editor position is zero-based.
    await vscode.commands.executeCommand('revealLine', { lineNumber, at: 'center' })
    if (vscode.window.activeTextEditor) {
        vscode.window.activeTextEditor.selection = new vscode.Selection(new vscode.Position(lineNumber, 0), new vscode.Position(lineNumber, 0))
        if (vscode.workspace.getConfiguration('latex-workshop').get('view.outline.sync.viewer') as boolean) {
            lw.locate.synctex.toPDF(undefined, { line: lineNumber, filePath: doc.fileName })
        }
    }
}

export function navigateToEnvPair() {
    logger.log('JumpToEnvPair command invoked.')
    if (!vscode.window.activeTextEditor || !lw.file.hasTeXLangId(vscode.window.activeTextEditor.document.languageId)) {
        return
    }
    void lw.locate.pair.goto()
}

export function selectEnvContent(mode: 'content' | 'whole') {
    logger.log('SelectEnv command invoked.')
    if (!vscode.window.activeTextEditor || !lw.file.hasTeXLangId(vscode.window.activeTextEditor.document.languageId)) {
        return
    }
    void lw.locate.pair.select(mode)
}

export function selectEnvName() {
    logger.log('SelectEnvName command invoked.')
    if (!vscode.window.activeTextEditor || !lw.file.hasTeXLangId(vscode.window.activeTextEditor.document.languageId)) {
        return
    }
    void lw.locate.pair.name('selection')
}

export function multiCursorEnvName() {
    logger.log('MutliCursorEnvName command invoked.')
    if (!vscode.window.activeTextEditor || !lw.file.hasTeXLangId(vscode.window.activeTextEditor.document.languageId)) {
        return
    }
    void lw.locate.pair.name('cursor')
}

export function toggleEquationEnv() {
    logger.log('toggleEquationEnv command invoked.')
    if (!vscode.window.activeTextEditor || !lw.file.hasTeXLangId(vscode.window.activeTextEditor.document.languageId)) {
        return
    }
    void lw.locate.pair.name('equationToggle')
}

export function closeEnv() {
    logger.log('CloseEnv command invoked.')
    if (!vscode.window.activeTextEditor || !lw.file.hasTeXLangId(vscode.window.activeTextEditor.document.languageId)) {
        return
    }
    void lw.locate.pair.close()
}

export async function changeHostName() {
    logger.log('CHANGEHOSTNAME command invoked.')
    const proceed = (await vscode.window.showInputBox({
        prompt: 'Changing LaTeX Workshop server hostname can expose your computer to the public and is under severe security risk. CORS is also disabled. Do you want to continue?',
        placeHolder: 'Type CONFIRM then [Enter] to continue. Press [ESC] to keep you safe.'
    }))?.toLowerCase() === 'confirm'
    if (!proceed) {
        return
    }
    const hostname = await vscode.window.showInputBox({
        prompt: 'Please input the new hostname that LaTeX Workshop server will listen to. This change will be reset on closing VSCode.',
        placeHolder: '127.0.0.1'
    })
    if (!hostname) {
        return
    }
    lw.server.initialize(hostname)
}

export function resetHostName() {
    logger.log('RESETHOSTNAME command invoked.')
    lw.server.initialize('127.0.0.1')
    void vscode.window.showInformationMessage('LaTeX Workshop server listening to 127.0.0.1 with CORS. You are safe now.')
}

export async function actions() {
    logger.log('ACTIONS command invoked.')
    return vscode.commands.executeCommand('workbench.view.extension.latex-workshop-activitybar').then(() => vscode.commands.executeCommand('workbench.action.focusActiveEditorGroup'))
}

/**
 * Insert the snippet with name name.
 * @param name  the name of a snippet contained in latex.json
 */
export async function insertSnippet(name: 'wrapEnv' | 'item') {
    const editor = vscode.window.activeTextEditor
    if (!editor) {
        return
    }
    switch (name) {
        case 'wrapEnv':
            await editor.insertSnippet(new vscode.SnippetString('\n\\begin{$1}\n\t${0:${TM_SELECTED_TEXT}}\n\\end{$1}'))
            return
        case 'item':
            await editor.insertSnippet(new vscode.SnippetString('\n\\item '))
            return
        default:
            return
    }
}

/**
 * If the current line starts with \item or \item[], do the same for
 * the new line when hitting enter.
 * Note that hitting enter on a line containing only \item or \item[]
 * actually deletes the content of the line.
 */
export function onEnterKey(modifiers?: string) {
    const editor = vscode.window.activeTextEditor
    if (!editor) {
        return
    }
    const configuration = vscode.workspace.getConfiguration('latex-workshop')
    if (!configuration.get('bind.enter.key')) {
        return vscode.commands.executeCommand('type', { source: 'keyboard', text: '\n' })
    }
    if (modifiers === 'alt') {
        return vscode.commands.executeCommand('editor.action.insertLineAfter')
    }

    // Test if every cursor is at the end of a line starting with \item
    const allCursorsOnItem = editor.selections.every((selection: vscode.Selection) => {
            const cursorPos = selection.active
            const line = editor.document.lineAt(cursorPos.line)
            return /^\s*\\item/.test(line.text) && (line.text.substring(cursorPos.character).trim().length === 0)
    })
    if (!allCursorsOnItem) {
        return vscode.commands.executeCommand('type', { source: 'keyboard', text: '\n' })
    }

    return editor.edit(editBuilder => {
        // If we arrive here, all the cursors are at the end of a line starting with `\s*\\item`.
        // Yet, we keep the conditions for the sake of maintenance.
        for (const selection of editor.selections) {
            const cursorPos = selection.active
            const line = editor.document.lineAt(cursorPos.line)
            const indentation = line.text.substring(0, line.firstNonWhitespaceCharacterIndex)

            if (/^\s*\\item(\[\s*\])?\s*$/.test(line.text)) {
                // The line is an empty \item or \item[]
                const rangeToDelete = line.range.with(cursorPos.with(line.lineNumber, line.firstNonWhitespaceCharacterIndex), line.range.end)
                editBuilder.delete(rangeToDelete)
            } else if(/^\s*\\item\[[^[\]]*\]/.test(line.text)) {
                // The line starts with \item[blabla] or \item[] blabla
                const itemString = `\n${indentation}\\item[] `
                editBuilder.insert(cursorPos, itemString)
            } else if(/^\s*\\item\s*[^\s]+.*$/.test(line.text)) {
                // The line starts with \item blabla
                const itemString = `\n${indentation}\\item `
                editBuilder.insert(cursorPos, itemString)
            } else {
                // If we do not know what to do, insert a newline and indent using the current indentation
                editBuilder.insert(cursorPos, `\n${indentation}`)
            }
        }
    })
}

/**
* Toggle a keyword. This function works with multi-cursors or multi-selections
*
* If the selection is empty, a snippet is added.
*
* If the selection is not empty and matches `\keyword{...}`, it is replaced by
* the argument of `keyword`. If the selection does not start with `\keyword`, it is surrounded by `\keyword{...}`.
*
*  @param keyword the keyword to toggle without backslash eg. textbf or underline
*/
export async function toggleSelectedKeyword(keyword: string) {
    const editor = vscode.window.activeTextEditor
    if (editor === undefined) {
        return
    }

    const editActions: {range: vscode.Range, text: string}[] = []
    const snippetActions: vscode.Position[] = []

    for (const selection of editor.selections) {
        // If the selection is empty, determine if a snippet should be inserted or the cursor is inside \keyword{...}
        if (selection.isEmpty) {
            const surroundingCommandRange = getSurroundingMacroRange(keyword, selection.anchor, editor.document)
            if (surroundingCommandRange) {
                editActions.push({range: surroundingCommandRange.range, text: surroundingCommandRange.arg})
            } else {
                snippetActions.push(selection.anchor)
            }
            continue
        }

        // When the selection is not empty, decide if \keyword must be inserted or removed
        const text = editor.document.getText(selection)
        if (text.startsWith(`\\${keyword}{`) || text.startsWith(`${keyword}{`)) {
            const start = text.indexOf('{') + 1
            const insideText = text.slice(start).slice(0, -1)
            editActions.push({range: selection, text: insideText})
        } else {
            editActions.push({range: selection, text: `\\${keyword}{${text}}`})
        }
    }

    if (editActions.length === 0 && snippetActions.length > 0) {
        const snippet = new vscode.SnippetString(`\\\\${keyword}{$1}`)
        await editor.insertSnippet(snippet, snippetActions)
    } else if (editActions.length > 0 && snippetActions.length === 0) {
        await editor.edit((editBuilder) => {
            editActions.forEach(action => {
                editBuilder.replace(action.range, action.text)
            })
        })
    } else {
        logger.log('toggleSelectedKeyword: cannot handle mixed edit and snippet actions')
    }
}

/**
 * Shift the level sectioning in the selection by one (up or down)
 * @param change
 */
export function shiftSectioningLevel(change: 'promote' | 'demote') {
    lw.extra.section(change)
}

export function selectSection() {
    lw.extra.section('select')
}

export function devParseLog() {
    if (vscode.window.activeTextEditor === undefined) {
        return
    }
    lw.parser.parse.log(vscode.window.activeTextEditor.document.getText())
}

export async function devParseTeX() {
    if (vscode.window.activeTextEditor === undefined) {
        return
    }
    const ast = await lw.parser.parse.tex(vscode.window.activeTextEditor.document.getText())
    return vscode.workspace.openTextDocument({content: JSON.stringify(ast, null, 2), language: 'json'}).then(doc => vscode.window.showTextDocument(doc))
}

export async function devParseBib() {
    if (vscode.window.activeTextEditor === undefined) {
        return
    }
    const ast = await lw.parser.parse.bib(vscode.window.activeTextEditor.document.getText())
    return vscode.workspace.openTextDocument({content: JSON.stringify(ast, null, 2), language: 'json'}).then(doc => vscode.window.showTextDocument(doc))
}

export async function devStripText() {
    if (vscode.window.activeTextEditor === undefined) {
        return
    }
    const content = stripText(vscode.window.activeTextEditor.document.getText())
    return vscode.workspace.openTextDocument({content}).then(doc => vscode.window.showTextDocument(doc))
}

export function texdoc(packageName?: string) {
    lw.extra.texdoc(packageName)
}

export function texdocUsepackages() {
    lw.extra.texdoc(undefined, true)
}

export async function saveActive() {
    lw.compile.lastAutoBuildTime = Date.now()
    await vscode.window.activeTextEditor?.document.save()
}

export function openMathPreviewPanel() {
    lw.preview.mathpreview.toggle('open')
}

export function closeMathPreviewPanel() {
    lw.preview.mathpreview.toggle('close')
}

export function toggleMathPreviewPanel() {
    lw.preview.mathpreview.toggle()
}

async function quickPickRootFile(rootFile: string, localRootFile: string, verb: string): Promise<string | undefined> {
    const configuration = vscode.workspace.getConfiguration('latex-workshop', vscode.Uri.file(rootFile))
    const doNotPrompt = configuration.get('latex.rootFile.doNotPrompt') as boolean
    if (doNotPrompt) {
        if (configuration.get('latex.rootFile.useSubFile')) {
            return localRootFile
        } else {
            return rootFile
        }
    }
    const pickedRootFile = await vscode.window.showQuickPick([{
        label: 'Default root file',
        description: `Path: ${rootFile}`
    }, {
        label: 'Subfiles package root file',
        description: `Path: ${localRootFile}`
    }], {
        placeHolder: `Subfiles package detected. Which file to ${verb}?`,
        matchOnDescription: true
    }).then( selected => {
        if (!selected) {
            return
        }
        switch (selected.label) {
            case 'Default root file':
                return rootFile
            case 'Subfiles package root file':
                return localRootFile
            default:
                return
        }
    })
    return pickedRootFile
}<|MERGE_RESOLUTION|>--- conflicted
+++ resolved
@@ -99,11 +99,7 @@
     } else if (lw.root.file.path !== undefined) {
         pdfUri = vscode.Uri.parse("file://" + lw.file.getPdfPath(lw.root.file.path))
     }
-<<<<<<< HEAD
-    lw.locate.synctex.toPDF(undefined, undefined, pdfUri)
-=======
-    lw.locate.synctex.toPDF(pdfFile)
->>>>>>> 726cd17e
+    lw.locate.synctex.toPDF(pdfUri)
 }
 
 export function synctexonref(line: number, filePath: string) {

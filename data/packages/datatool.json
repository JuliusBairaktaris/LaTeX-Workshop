{
  "includes": [
    "datatool-base",
    "etex",
    "ifthen",
    "substr",
    "xfor",
    "xkeyval"
  ],
  "cmds": {
    "DTLaddcolumn{}{}": {
      "command": "DTLaddcolumn{}{}",
      "snippet": "DTLaddcolumn{${1:db%special}}{${2:dbkey}}",
      "option": "",
      "keyvals": [],
      "keyvalindex": -1
    },
    "DTLaddentryforrow{}{}{}{}{}": {
      "command": "DTLaddentryforrow{}{}{}{}{}",
      "snippet": "DTLaddentryforrow{${1:db%special}}{${2:assign list}}{${3:condition}}{${4:dbkey}}{${5:value}}",
      "option": "",
      "keyvals": [],
      "keyvalindex": -1
    },
    "DTLappendtorow{}{}": {
      "command": "DTLappendtorow{}{}",
      "snippet": "DTLappendtorow{${1:dbkey}}{${2:value}}",
      "option": "",
      "keyvals": [],
      "keyvalindex": -1
    },
    "DTLassign{}{}{}": {
      "command": "DTLassign{}{}{}",
      "snippet": "DTLassign{${1:db%special}}{${2:row index}}{${3:assign list}}",
      "option": "",
      "keyvals": [],
      "keyvalindex": -1
    },
    "DTLassignfirstmatch{}{}{}{}": {
      "command": "DTLassignfirstmatch{}{}{}{}",
      "snippet": "DTLassignfirstmatch{${1:db%special}}{${2:dbkey}}{${3:value}}{${4:assign list}}",
      "option": "",
      "keyvals": [],
      "keyvalindex": -1
    },
    "xDTLassignfirstmatch{}{}{}{}": {
      "command": "xDTLassignfirstmatch{}{}{}{}",
      "snippet": "xDTLassignfirstmatch{${1:db%special}}{${2:dbkey}}{${3:value}}{${4:assign list}}",
      "option": "",
      "keyvals": [],
      "keyvalindex": -1
    },
    "DTLcleardb{}": {
      "command": "DTLcleardb{}",
      "snippet": "DTLcleardb{${1:db%special}}",
      "option": "",
      "keyvals": [],
      "keyvalindex": -1
    },
    "DTLcolumncount{}": {
      "command": "DTLcolumncount{}",
      "snippet": "DTLcolumncount{${1:db%special}}",
      "option": "",
      "keyvals": [],
      "keyvalindex": -1
    },
    "DTLcomputebounds{}{}{}{}{}{}{}": {
      "command": "DTLcomputebounds{}{}{}{}{}{}{}",
      "snippet": "DTLcomputebounds{${1:db%special}}{${2:x key}}{${3:y key}}{${4:minX%cmd}}{${5:minY%cmd}}{${6:maxX%cmd}}{${7:maxY%cmd}}",
      "option": "",
      "keyvals": [],
      "keyvalindex": -1
    },
    "DTLcurrencytype": {
      "command": "DTLcurrencytype",
      "snippet": "DTLcurrencytype",
      "option": "",
      "keyvals": [],
      "keyvalindex": -1
    },
    "DTLcurrentindex": {
      "command": "DTLcurrentindex",
      "snippet": "DTLcurrentindex",
      "option": "",
      "keyvals": [],
      "keyvalindex": -1
    },
    "DTLdeletedb{}": {
      "command": "DTLdeletedb{}",
      "snippet": "DTLdeletedb{${1:db%special}}",
      "option": "",
      "keyvals": [],
      "keyvalindex": -1
    },
    "DTLdisplaydb[]{}": {
      "command": "DTLdisplaydb[]{}",
      "snippet": "DTLdisplaydb[${2:omit list}]{${1:db%special}}",
      "option": "",
      "keyvals": [],
      "keyvalindex": -1
    },
    "DTLdisplaylongdb[]{}": {
      "command": "DTLdisplaylongdb[]{}",
      "snippet": "DTLdisplaylongdb[${2:keyvals}]{${1:db%special}}",
      "option": "",
<<<<<<< HEAD
      "keyvals": [
        "caption",
        "label",
        "shortcaption",
        "contcaption",
        "omit",
        "foot",
        "lastfoot"
      ],
      "keyvalindex": 0
=======
      "keyvals": []
>>>>>>> c34fddf9
    },
    "DTLfetch{}{}{}{}": {
      "command": "DTLfetch{}{}{}{}",
      "snippet": "DTLfetch{${1:db%special}}{${2:dbkey}}{${3:value}}{${4:dkey2}}",
      "option": "",
      "keyvals": [],
      "keyvalindex": -1
    },
    "DTLforeach[]{}{}{}": {
      "command": "DTLforeach[]{}{}{}",
      "snippet": "DTLforeach[${4:condition}]{${1:db%special}}{${2:assign list}}{${3:text}}",
      "option": "",
      "keyvals": [],
      "keyvalindex": -1
    },
    "DTLforeach*[]{}{}{}": {
      "command": "DTLforeach*[]{}{}{}",
      "snippet": "DTLforeach*[${4:condition}]{${1:db%special}}{${2:assign list}}{${3:text}}",
      "option": "",
      "keyvals": [],
      "keyvalindex": -1
    },
    "DTLforeachkeyinrow{}{}": {
      "command": "DTLforeachkeyinrow{}{}",
      "snippet": "DTLforeachkeyinrow{${1:cmd}}{${2:text}}",
      "option": "",
      "keyvals": [],
      "keyvalindex": -1
    },
    "DTLgcleardb{}": {
      "command": "DTLgcleardb{}",
      "snippet": "DTLgcleardb{${1:db%special}}",
      "option": "",
      "keyvals": [],
      "keyvalindex": -1
    },
    "DTLgdeletedb{}": {
      "command": "DTLgdeletedb{}",
      "snippet": "DTLgdeletedb{${1:db%special}}",
      "option": "",
      "keyvals": [],
      "keyvalindex": -1
    },
    "DTLgetcolumnindex{}{}{}": {
      "command": "DTLgetcolumnindex{}{}{}",
      "snippet": "DTLgetcolumnindex{${1:cmd}}{${2:db%special}}{${3:dbkey}}",
      "option": "",
      "keyvals": [],
      "keyvalindex": -1
    },
    "DTLgetdatatype{}{}{}": {
      "command": "DTLgetdatatype{}{}{}",
      "snippet": "DTLgetdatatype{${1:cmd}}{${2:db%special}}{${3:dbkey}}",
      "option": "",
      "keyvals": [],
      "keyvalindex": -1
    },
    "DTLgetkeydata{}{}{}{}{}": {
      "command": "DTLgetkeydata{}{}{}{}{}",
      "snippet": "DTLgetkeydata{${1:dbkey}}{${2:db%special}}{${3:col cs%cmd}}{${4:type cs%cmd}}{${5:header cs%cmd}}",
      "option": "",
      "keyvals": [],
      "keyvalindex": -1
    },
    "DTLgetkeyforcolumn{}{}{}": {
      "command": "DTLgetkeyforcolumn{}{}{}",
      "snippet": "DTLgetkeyforcolumn{${1:cmd}}{${2:db%special}}{${3:column index}}",
      "option": "",
      "keyvals": [],
      "keyvalindex": -1
    },
    "DTLgetlocation{}{}{}{}": {
      "command": "DTLgetlocation{}{}{}{}",
      "snippet": "DTLgetlocation{${1:row cs%cmd}}{${2:column cs%cmd}}{${3:db%special}}{${4:value}}",
      "option": "",
      "keyvals": [],
      "keyvalindex": -1
    },
    "DTLgetrowforkey{}{}{}{}": {
      "command": "DTLgetrowforkey{}{}{}{}",
      "snippet": "DTLgetrowforkey{${1:arg}}{${2:arg2}}{${3:arg3}}{${4:arg4}}",
      "option": "",
      "keyvals": [],
      "keyvalindex": -1
    },
    "DTLgetrowindex{}{}{}{}": {
      "command": "DTLgetrowindex{}{}{}{}",
      "snippet": "DTLgetrowindex{${1:row cs%cmd}}{${2:db%special}}{${3:col idx}}{${4:value}}",
      "option": "",
      "keyvals": [],
      "keyvalindex": -1
    },
    "DTLgetvalueforkey{}{}{}{}{}": {
      "command": "DTLgetvalueforkey{}{}{}{}{}",
      "snippet": "DTLgetvalueforkey{${1:cmd}}{${2:dbkey}}{${3:db%special}}{${4:ref key}}{${5:ref value}}",
      "option": "",
      "keyvals": [],
      "keyvalindex": -1
    },
    "DTLgetvalue{}{}{}{}": {
      "command": "DTLgetvalue{}{}{}{}",
      "snippet": "DTLgetvalue{${1:cmd}}{${2:db%special}}{${3:row}}{${4:column}}",
      "option": "",
      "keyvals": [],
      "keyvalindex": -1
    },
    "DTLgnewdb{}": {
      "command": "DTLgnewdb{}",
      "snippet": "DTLgnewdb{${1:db}}",
      "option": "",
      "keyvals": [],
      "keyvalindex": -1
    },
    "DTLifdbempty{}{}{}": {
      "command": "DTLifdbempty{}{}{}",
      "snippet": "DTLifdbempty{${1:db%special}}{${2:true case}}{${3:false case}}",
      "option": "",
      "keyvals": [],
      "keyvalindex": -1
    },
    "DTLifdbexists{}{}{}": {
      "command": "DTLifdbexists{}{}{}",
      "snippet": "DTLifdbexists{${1:db%special}}{${2:true case}}{${3:false case}}",
      "option": "",
      "keyvals": [],
      "keyvalindex": -1
    },
    "DTLiffirstrow{}{}": {
      "command": "DTLiffirstrow{}{}",
      "snippet": "DTLiffirstrow{${1:true case}}{${2:false case}}",
      "option": "",
      "keyvals": [],
      "keyvalindex": -1
    },
    "DTLifhaskey{}{}{}{}": {
      "command": "DTLifhaskey{}{}{}{}",
      "snippet": "DTLifhaskey{${1:db%special}}{${2:dbkey}}{${3:true case}}{${4:false case}}",
      "option": "",
      "keyvals": [],
      "keyvalindex": -1
    },
    "DTLiflastrow{}{}": {
      "command": "DTLiflastrow{}{}",
      "snippet": "DTLiflastrow{${1:true case}}{${2:false case}}",
      "option": "",
      "keyvals": [],
      "keyvalindex": -1
    },
    "DTLifnull{}{}{}": {
      "command": "DTLifnull{}{}{}",
      "snippet": "DTLifnull{${1:cmd seq}}{${2:true case}}{${3:false case}}",
      "option": "",
      "keyvals": [],
      "keyvalindex": -1
    },
    "DTLifnullorempty{}{}{}": {
      "command": "DTLifnullorempty{}{}{}",
      "snippet": "DTLifnullorempty{${1:cmd seq}}{${2:true case}}{${3:false case}}",
      "option": "",
      "keyvals": [],
      "keyvalindex": -1
    },
    "DTLifoddrow{}{}": {
      "command": "DTLifoddrow{}{}",
      "snippet": "DTLifoddrow{${1:true case}}{${2:false case}}",
      "option": "",
      "keyvals": [],
      "keyvalindex": -1
    },
    "DTLinttype": {
      "command": "DTLinttype",
      "snippet": "DTLinttype",
      "option": "",
      "keyvals": [],
      "keyvalindex": -1
    },
    "DTLloaddb[]{}{}": {
      "command": "DTLloaddb[]{}{}",
      "snippet": "DTLloaddb[${3:keyvals}]{${1:db}}{${2:filename}}",
      "option": "",
<<<<<<< HEAD
      "keyvals": [
        "noheader",
        "keys={",
        "headers={",
        "omitlines="
      ],
      "keyvalindex": 0
=======
      "keyvals": []
>>>>>>> c34fddf9
    },
    "DTLloadsbtex{}{}": {
      "command": "DTLloadsbtex{}{}",
      "snippet": "DTLloadsbtex{${1:cmd}}{${2:filename}}",
      "option": "",
      "keyvals": [],
      "keyvalindex": -1
    },
    "DTLloadrawdb[]{}{}": {
      "command": "DTLloadrawdb[]{}{}",
      "snippet": "DTLloadrawdb[${3:options}]{${1:db}}{${2:filename}}",
      "option": "",
      "keyvals": [],
      "keyvalindex": -1
    },
    "DTLmaxforcolumn{}{}{}": {
      "command": "DTLmaxforcolumn{}{}{}",
      "snippet": "DTLmaxforcolumn{${1:db%special}}{${2:key list}}{${3:cmd}}",
      "option": "",
      "keyvals": [],
      "keyvalindex": -1
    },
    "DTLmaxforkeys[][]{}{}{}": {
      "command": "DTLmaxforkeys[][]{}{}{}",
      "snippet": "DTLmaxforkeys[${4:condition}][${5:assign list}]{${1:db%special}}{${2:key list}}{${3:cmd}}",
      "option": "",
      "keyvals": [],
      "keyvalindex": -1
    },
    "DTLmeanforcolumn{}{}{}": {
      "command": "DTLmeanforcolumn{}{}{}",
      "snippet": "DTLmeanforcolumn{${1:db%special}}{${2:key list}}{${3:cmd}}",
      "option": "",
      "keyvals": [],
      "keyvalindex": -1
    },
    "DTLmeanforkeys[][]{}{}{}": {
      "command": "DTLmeanforkeys[][]{}{}{}",
      "snippet": "DTLmeanforkeys[${4:condition}][${5:assign list}]{${1:db%special}}{${2:key list}}{${3:cmd}}",
      "option": "",
      "keyvals": [],
      "keyvalindex": -1
    },
    "DTLminforcolumn{}{}{}": {
      "command": "DTLminforcolumn{}{}{}",
      "snippet": "DTLminforcolumn{${1:db%special}}{${2:key list}}{${3:cmd}}",
      "option": "",
      "keyvals": [],
      "keyvalindex": -1
    },
    "DTLminforkeys[][]{}{}{}": {
      "command": "DTLminforkeys[][]{}{}{}",
      "snippet": "DTLminforkeys[${4:condition}][${5:assign list}]{${1:db%special}}{${2:key list}}{${3:cmd}}",
      "option": "",
      "keyvals": [],
      "keyvalindex": -1
    },
    "DTLnewdbentry{}{}{}": {
      "command": "DTLnewdbentry{}{}{}",
      "snippet": "DTLnewdbentry{${1:db%special}}{${2:dbkey}}{${3:value}}",
      "option": "",
      "keyvals": [],
      "keyvalindex": -1
    },
    "DTLnewdb{}": {
      "command": "DTLnewdb{}",
      "snippet": "DTLnewdb{${1:db%special}}",
      "option": "",
      "keyvals": [],
      "keyvalindex": -1
    },
    "DTLnewrow{}": {
      "command": "DTLnewrow{}",
      "snippet": "DTLnewrow{${1:db%special}}",
      "option": "",
      "keyvals": [],
      "keyvalindex": -1
    },
    "DTLnewdbonloadfalse": {
      "command": "DTLnewdbonloadfalse",
      "snippet": "DTLnewdbonloadfalse",
      "option": "",
      "keyvals": [],
      "keyvalindex": -1
    },
    "DTLnewdbonloadtrue": {
      "command": "DTLnewdbonloadtrue",
      "snippet": "DTLnewdbonloadtrue",
      "option": "",
      "keyvals": [],
      "keyvalindex": -1
    },
    "DTLnumbernull": {
      "command": "DTLnumbernull",
      "snippet": "DTLnumbernull",
      "option": "",
      "keyvals": [],
      "keyvalindex": -1
    },
    "DTLrawmap{}{}": {
      "command": "DTLrawmap{}{}",
      "snippet": "DTLrawmap{${1:string}}{${2:replacement}}",
      "option": "",
      "keyvals": [],
      "keyvalindex": -1
    },
    "DTLrealtype": {
      "command": "DTLrealtype",
      "snippet": "DTLrealtype",
      "option": "",
      "keyvals": [],
      "keyvalindex": -1
    },
    "DTLremovecurrentrow": {
      "command": "DTLremovecurrentrow",
      "snippet": "DTLremovecurrentrow",
      "option": "",
      "keyvals": [],
      "keyvalindex": -1
    },
    "DTLremoveentryfromrow{}": {
      "command": "DTLremoveentryfromrow{}",
      "snippet": "DTLremoveentryfromrow{${1:dbkey}}",
      "option": "",
      "keyvals": [],
      "keyvalindex": -1
    },
    "DTLremoverow{}{}": {
      "command": "DTLremoverow{}{}",
      "snippet": "DTLremoverow{${1:db%special}}{${2:row index}}",
      "option": "",
      "keyvals": [],
      "keyvalindex": -1
    },
    "DTLreplaceentryforrow{}{}": {
      "command": "DTLreplaceentryforrow{}{}",
      "snippet": "DTLreplaceentryforrow{${1:dbkey}}{${2:value}}",
      "option": "",
      "keyvals": [],
      "keyvalindex": -1
    },
    "DTLrowcount{}": {
      "command": "DTLrowcount{}",
      "snippet": "DTLrowcount{${1:db%special}}",
      "option": "",
      "keyvals": [],
      "keyvalindex": -1
    },
    "DTLsavedb{}{}": {
      "command": "DTLsavedb{}{}",
      "snippet": "DTLsavedb{${1:db%special}}{${2:filename}}",
      "option": "",
      "keyvals": [],
      "keyvalindex": -1
    },
    "DTLsavelastrowcount{}": {
      "command": "DTLsavelastrowcount{}",
      "snippet": "DTLsavelastrowcount{${1:cmd}}",
      "option": "",
      "keyvals": [],
      "keyvalindex": -1
    },
    "DTLsaverawdb{}{}": {
      "command": "DTLsaverawdb{}{}",
      "snippet": "DTLsaverawdb{${1:db%special}}{${2:filename}}",
      "option": "",
      "keyvals": [],
      "keyvalindex": -1
    },
    "DTLprotectedsaverawdb{}{}": {
      "command": "DTLprotectedsaverawdb{}{}",
      "snippet": "DTLprotectedsaverawdb{${1:db%special}}{${2:filename}}",
      "option": "",
      "keyvals": [],
      "keyvalindex": -1
    },
    "DTLsavetexdb{}{}": {
      "command": "DTLsavetexdb{}{}",
      "snippet": "DTLsavetexdb{${1:db%special}}{${2:filename}}",
      "option": "",
      "keyvals": [],
      "keyvalindex": -1
    },
    "DTLsdforcolumn{}{}{}": {
      "command": "DTLsdforcolumn{}{}{}",
      "snippet": "DTLsdforcolumn{${1:db%special}}{${2:key list}}{${3:cmd}}",
      "option": "",
      "keyvals": [],
      "keyvalindex": -1
    },
    "DTLsdforkeys[][]{}{}{}": {
      "command": "DTLsdforkeys[][]{}{}{}",
      "snippet": "DTLsdforkeys[${4:condition}][${5:assign list}]{${1:db%special}}{${2:key list}}{${3:cmd}}",
      "option": "",
      "keyvals": [],
      "keyvalindex": -1
    },
    "DTLsetdelimiter{}": {
      "command": "DTLsetdelimiter{}",
      "snippet": "DTLsetdelimiter{${1:character}}",
      "option": "",
      "keyvals": [],
      "keyvalindex": -1
    },
    "DTLsetheader{}{}{}": {
      "command": "DTLsetheader{}{}{}",
      "snippet": "DTLsetheader{${1:db%special}}{${2:dbkey}}{${3:header}}",
      "option": "",
      "keyvals": [],
      "keyvalindex": -1
    },
    "DTLsetseparator{}": {
      "command": "DTLsetseparator{}",
      "snippet": "DTLsetseparator{${1:character}}",
      "option": "",
      "keyvals": [],
      "keyvalindex": -1
    },
    "DTLsettabseparator": {
      "command": "DTLsettabseparator",
      "snippet": "DTLsettabseparator",
      "option": "",
      "keyvals": [],
      "keyvalindex": -1
    },
    "DTLsort{}{}": {
      "command": "DTLsort{}{}",
      "snippet": "DTLsort{${1:sort criteria}}{${2:db%special}}",
      "option": "",
      "keyvals": [],
      "keyvalindex": -1
    },
    "DTLsort[]{}{}": {
      "command": "DTLsort[]{}{}",
      "snippet": "DTLsort[${3:replacement key list}]{${1:sort criteria}}{${2:db%special}}",
      "option": "",
      "keyvals": [],
      "keyvalindex": -1
    },
    "DTLsort*[]{}{}": {
      "command": "DTLsort*[]{}{}",
      "snippet": "DTLsort*[${3:replacement key list}]{${1:sort criteria}}{${2:db%special}}",
      "option": "",
      "keyvals": [],
      "keyvalindex": -1
    },
    "DTLstringnull": {
      "command": "DTLstringnull",
      "snippet": "DTLstringnull",
      "option": "",
      "keyvals": [],
      "keyvalindex": -1
    },
    "DTLstringtype": {
      "command": "DTLstringtype",
      "snippet": "DTLstringtype",
      "option": "",
      "keyvals": [],
      "keyvalindex": -1
    },
    "DTLsumcolumn{}{}{}": {
      "command": "DTLsumcolumn{}{}{}",
      "snippet": "DTLsumcolumn{${1:db%special}}{${2:key list}}{${3:cmd}}",
      "option": "",
      "keyvals": [],
      "keyvalindex": -1
    },
    "DTLsumforkeys[][]{}{}{}": {
      "command": "DTLsumforkeys[][]{}{}{}",
      "snippet": "DTLsumforkeys[${4:condition}][${5:assign list}]{${1:db%special}}{${2:key list}}{${3:cmd}}",
      "option": "",
      "keyvals": [],
      "keyvalindex": -1
    },
    "DTLswaprows{}{}{}": {
      "command": "DTLswaprows{}{}{}",
      "snippet": "DTLswaprows{${1:db%special}}{${2:row1 index}}{${3:row2 index}}",
      "option": "",
      "keyvals": [],
      "keyvalindex": -1
    },
    "DTLunsettype": {
      "command": "DTLunsettype",
      "snippet": "DTLunsettype",
      "option": "",
      "keyvals": [],
      "keyvalindex": -1
    },
    "DTLvarianceforcolumn{}{}{}": {
      "command": "DTLvarianceforcolumn{}{}{}",
      "snippet": "DTLvarianceforcolumn{${1:db%special}}{${2:key list}}{${3:cmd}}",
      "option": "",
      "keyvals": [],
      "keyvalindex": -1
    },
    "DTLvarianceforkeys[][]{}{}{}": {
      "command": "DTLvarianceforkeys[][]{}{}{}",
      "snippet": "DTLvarianceforkeys[${4:condition}][${5:assign list}]{${1:db%special}}{${2:key list}}{${3:cmd}}",
      "option": "",
      "keyvals": [],
      "keyvalindex": -1
    },
    "datatoolpersoncomma": {
      "command": "datatoolpersoncomma",
      "snippet": "datatoolpersoncomma",
      "option": "",
      "keyvals": [],
      "keyvalindex": -1
    },
    "datatoolplacecomma": {
      "command": "datatoolplacecomma",
      "snippet": "datatoolplacecomma",
      "option": "",
      "keyvals": [],
      "keyvalindex": -1
    },
    "datatoolsubjectcomma": {
      "command": "datatoolsubjectcomma",
      "snippet": "datatoolsubjectcomma",
      "option": "",
      "keyvals": [],
      "keyvalindex": -1
    },
    "datatoolparenstart": {
      "command": "datatoolparenstart",
      "snippet": "datatoolparenstart",
      "option": "",
      "keyvals": [],
      "keyvalindex": -1
    },
    "dtladdalign{}{}{}{}": {
      "command": "dtladdalign{}{}{}{}",
      "snippet": "dtladdalign{${1:arg1}}{${2:arg2}}{${3:arg3}}{${4:arg4}}",
      "option": "",
      "keyvals": [],
      "keyvalindex": -1
    },
    "dtlaftercols": {
      "command": "dtlaftercols",
      "snippet": "dtlaftercols",
      "option": "",
      "keyvals": [],
      "keyvalindex": -1
    },
    "dtlafterrow": {
      "command": "dtlafterrow",
      "snippet": "dtlafterrow",
      "option": "",
      "keyvals": [],
      "keyvalindex": -1
    },
    "dtlappendentrytocurrentrow{}{}": {
      "command": "dtlappendentrytocurrentrow{}{}",
      "snippet": "dtlappendentrytocurrentrow{${1:dbkey}}{${2:value}}",
      "option": "",
      "keyvals": [],
      "keyvalindex": -1
    },
    "dtlbeforecols": {
      "command": "dtlbeforecols",
      "snippet": "dtlbeforecols",
      "option": "",
      "keyvals": [],
      "keyvalindex": -1
    },
    "dtlbeforerow": {
      "command": "dtlbeforerow",
      "snippet": "dtlbeforerow",
      "option": "",
      "keyvals": [],
      "keyvalindex": -1
    },
    "dtlbetweencols": {
      "command": "dtlbetweencols",
      "snippet": "dtlbetweencols",
      "option": "",
      "keyvals": [],
      "keyvalindex": -1
    },
    "dtlbreak": {
      "command": "dtlbreak",
      "snippet": "dtlbreak",
      "option": "",
      "keyvals": [],
      "keyvalindex": -1
    },
    "dtlcolumnindex{}{}": {
      "command": "dtlcolumnindex{}{}",
      "snippet": "dtlcolumnindex{${1:db%special}}{${2:dbkey}}",
      "option": "",
      "keyvals": [],
      "keyvalindex": -1
    },
    "dtlcurrencyalign": {
      "command": "dtlcurrencyalign",
      "snippet": "dtlcurrencyalign",
      "option": "",
      "keyvals": [],
      "keyvalindex": -1
    },
    "dtlcurrencyformat{}": {
      "command": "dtlcurrencyformat{}",
      "snippet": "dtlcurrencyformat{${1:format}}",
      "option": "",
      "keyvals": [],
      "keyvalindex": -1
    },
    "dtldefaultkey": {
      "command": "dtldefaultkey",
      "snippet": "dtldefaultkey",
      "option": "",
      "keyvals": [],
      "keyvalindex": -1
    },
    "dtldbname": {
      "command": "dtldbname",
      "snippet": "dtldbname",
      "option": "",
      "keyvals": [],
      "keyvalindex": -1
    },
    "dtldisplayafterhead": {
      "command": "dtldisplayafterhead",
      "snippet": "dtldisplayafterhead",
      "option": "",
      "keyvals": [],
      "keyvalindex": -1
    },
    "dtldisplaycr": {
      "command": "dtldisplaycr",
      "snippet": "dtldisplaycr",
      "option": "",
      "keyvals": [],
      "keyvalindex": -1
    },
    "dtldisplayendtab": {
      "command": "dtldisplayendtab",
      "snippet": "dtldisplayendtab",
      "option": "",
      "keyvals": [],
      "keyvalindex": -1
    },
    "dtldisplaystartrow": {
      "command": "dtldisplaystartrow",
      "snippet": "dtldisplaystartrow",
      "option": "",
      "keyvals": [],
      "keyvalindex": -1
    },
    "dtldisplaystarttab": {
      "command": "dtldisplaystarttab",
      "snippet": "dtldisplaystarttab",
      "option": "",
      "keyvals": [],
      "keyvalindex": -1
    },
    "dtldisplayvalign": {
      "command": "dtldisplayvalign",
      "snippet": "dtldisplayvalign",
      "option": "",
      "keyvals": [],
      "keyvalindex": -1
    },
    "dtlexpandnewvalue": {
      "command": "dtlexpandnewvalue",
      "snippet": "dtlexpandnewvalue",
      "option": "",
      "keyvals": [],
      "keyvalindex": -1
    },
    "dtlforcolumn{}{}{}{}": {
      "command": "dtlforcolumn{}{}{}{}",
      "snippet": "dtlforcolumn{${1:cmd}}{${2:db%special}}{${3:dbkey}}{${4:body}}",
      "option": "",
      "keyvals": [],
      "keyvalindex": -1
    },
    "dtlforcolumnidx{}{}{}{}": {
      "command": "dtlforcolumnidx{}{}{}{}",
      "snippet": "dtlforcolumnidx{${1:cmd}}{${2:db%special}}{${3:col index}}{${4:body}}",
      "option": "",
      "keyvals": [],
      "keyvalindex": -1
    },
    "in{}": {
      "command": "in{}",
      "snippet": "in{${1:db%special}}",
      "option": "",
      "keyvals": [],
      "keyvalindex": -1
    },
    "do{}": {
      "command": "do{}",
      "snippet": "do{${1:body}}",
      "option": "",
      "keyvals": [],
      "keyvalindex": -1
    },
    "dtlgetentryfromcurrentrow{}{}": {
      "command": "dtlgetentryfromcurrentrow{}{}",
      "snippet": "dtlgetentryfromcurrentrow{${1:cmd}}{${2:col idx}}",
      "option": "",
      "keyvals": [],
      "keyvalindex": -1
    },
    "dtlgetentryfromrow{}{}{}": {
      "command": "dtlgetentryfromrow{}{}{}",
      "snippet": "dtlgetentryfromrow{${1:arg1}}{${2:arg2}}{${3:arg3}}",
      "option": "",
      "keyvals": [],
      "keyvalindex": -1
    },
    "dtlgetrowforvalue{}{}{}": {
      "command": "dtlgetrowforvalue{}{}{}",
      "snippet": "dtlgetrowforvalue{${1:db%special}}{${2:col idx}}{${3:value}}",
      "option": "",
      "keyvals": [],
      "keyvalindex": -1
    },
    "edtlgetrowforvalue{}{}{}": {
      "command": "edtlgetrowforvalue{}{}{}",
      "snippet": "edtlgetrowforvalue{${1:db%special}}{${2:col idx}}{${3:value}}",
      "option": "",
      "keyvals": [],
      "keyvalindex": -1
    },
    "dtlgetrowindex{}{}{}{}": {
      "command": "dtlgetrowindex{}{}{}{}",
      "snippet": "dtlgetrowindex{${1:row cs%cmd}}{${2:db%special}}{${3:col idx}}{${4:value}}",
      "option": "",
      "keyvals": [],
      "keyvalindex": -1
    },
    "dtlgetrow{}{}": {
      "command": "dtlgetrow{}{}",
      "snippet": "dtlgetrow{${1:db%special}}{${2:row idx}}",
      "option": "",
      "keyvals": [],
      "keyvalindex": -1
    },
    "dtlheaderformat{}": {
      "command": "dtlheaderformat{}",
      "snippet": "dtlheaderformat{${1:format}}",
      "option": "",
      "keyvals": [],
      "keyvalindex": -1
    },
    "dtlintalign": {
      "command": "dtlintalign",
      "snippet": "dtlintalign",
      "option": "",
      "keyvals": [],
      "keyvalindex": -1
    },
    "dtlintformat{}": {
      "command": "dtlintformat{}",
      "snippet": "dtlintformat{${1:format}}",
      "option": "",
      "keyvals": [],
      "keyvalindex": -1
    },
    "dtllastloadeddb": {
      "command": "dtllastloadeddb",
      "snippet": "dtllastloadeddb",
      "option": "",
      "keyvals": [],
      "keyvalindex": -1
    },
    "dtlnoexpandnewvalue": {
      "command": "dtlnoexpandnewvalue",
      "snippet": "dtlnoexpandnewvalue",
      "option": "",
      "keyvals": [],
      "keyvalindex": -1
    },
    "dtlnovalue": {
      "command": "dtlnovalue",
      "snippet": "dtlnovalue",
      "option": "",
      "keyvals": [],
      "keyvalindex": -1
    },
    "dtlrealalign": {
      "command": "dtlrealalign",
      "snippet": "dtlrealalign",
      "option": "",
      "keyvals": [],
      "keyvalindex": -1
    },
    "dtlrealformat{}": {
      "command": "dtlrealformat{}",
      "snippet": "dtlrealformat{${1:format}}",
      "option": "",
      "keyvals": [],
      "keyvalindex": -1
    },
    "dtlrecombine": {
      "command": "dtlrecombine",
      "snippet": "dtlrecombine",
      "option": "",
      "keyvals": [],
      "keyvalindex": -1
    },
    "dtlrecombineomitcurrent": {
      "command": "dtlrecombineomitcurrent",
      "snippet": "dtlrecombineomitcurrent",
      "option": "",
      "keyvals": [],
      "keyvalindex": -1
    },
    "dtlremoveentryincurrentrow{}": {
      "command": "dtlremoveentryincurrentrow{}",
      "snippet": "dtlremoveentryincurrentrow{${1:col idx}}",
      "option": "",
      "keyvals": [],
      "keyvalindex": -1
    },
    "dtlreplaceentryincurrentrow{}{}": {
      "command": "dtlreplaceentryincurrentrow{}{}",
      "snippet": "dtlreplaceentryincurrentrow{${1:new value}}{${2:col idx}}",
      "option": "",
      "keyvals": [],
      "keyvalindex": -1
    },
    "dtlshowdbkeys{}": {
      "command": "dtlshowdbkeys{}",
      "snippet": "dtlshowdbkeys{${1:arg1}}",
      "option": "",
      "keyvals": [],
      "keyvalindex": -1
    },
    "dtlshowdb{}": {
      "command": "dtlshowdb{}",
      "snippet": "dtlshowdb{${1:arg1}}",
      "option": "",
      "keyvals": [],
      "keyvalindex": -1
    },
    "dtlshowtype{}{}": {
      "command": "dtlshowtype{}{}",
      "snippet": "dtlshowtype{${1:arg1}}{${2:arg2}}",
      "option": "",
      "keyvals": [],
      "keyvalindex": -1
    },
    "dtlsort[]{}{}{}": {
      "command": "dtlsort[]{}{}{}",
      "snippet": "dtlsort[${4:replacement list}]{${1:sort criteria}}{${2:db%special}}{${3:handler}}",
      "option": "",
      "keyvals": [],
      "keyvalindex": -1
    },
    "dtlsplitrow{}{}{}{}": {
      "command": "dtlsplitrow{}{}{}{}",
      "snippet": "dtlsplitrow{${1:arg1}}{${2:arg2}}{${3:arg3}}{${4:arg4}}",
      "option": "",
      "keyvals": [],
      "keyvalindex": -1
    },
    "dtlstringalign": {
      "command": "dtlstringalign",
      "snippet": "dtlstringalign",
      "option": "",
      "keyvals": [],
      "keyvalindex": -1
    },
    "dtlstringformat{}": {
      "command": "dtlstringformat{}",
      "snippet": "dtlstringformat{${1:arg1}}",
      "option": "",
      "keyvals": [],
      "keyvalindex": -1
    },
    "dtlswapentriesincurrentrow{}{}": {
      "command": "dtlswapentriesincurrentrow{}{}",
      "snippet": "dtlswapentriesincurrentrow{${1:col1 idx}}{${2:col2 idx}}",
      "option": "",
      "keyvals": [],
      "keyvalindex": -1
    },
    "dtlswaprows{}{}{}": {
      "command": "dtlswaprows{}{}{}",
      "snippet": "dtlswaprows{${1:arg1}}{${2:arg2}}{${3:arg3}}",
      "option": "",
      "keyvals": [],
      "keyvalindex": -1
    },
    "dtlupdateentryincurrentrow{}{}": {
      "command": "dtlupdateentryincurrentrow{}{}",
      "snippet": "dtlupdateentryincurrentrow{${1:dbkey}}{${2:value}}",
      "option": "",
      "keyvals": [],
      "keyvalindex": -1
    },
    "dtlwordindexcompare": {
      "command": "dtlwordindexcompare",
      "snippet": "dtlwordindexcompare",
      "option": "",
      "keyvals": [],
      "keyvalindex": -1
    },
    "theDTLrow": {
      "command": "theDTLrow",
      "snippet": "theDTLrow",
      "option": "",
      "keyvals": [],
      "keyvalindex": -1
    },
    "theDTLrowi": {
      "command": "theDTLrowi",
      "snippet": "theDTLrowi",
      "option": "",
      "keyvals": [],
      "keyvalindex": -1
    },
    "theDTLrowii": {
      "command": "theDTLrowii",
      "snippet": "theDTLrowii",
      "option": "",
      "keyvals": [],
      "keyvalindex": -1
    },
    "theDTLrowiii": {
      "command": "theDTLrowiii",
      "snippet": "theDTLrowiii",
      "option": "",
      "keyvals": [],
      "keyvalindex": -1
    },
    "theHDTLrow": {
      "command": "theHDTLrow",
      "snippet": "theHDTLrow",
      "option": "",
      "keyvals": [],
      "keyvalindex": -1
    },
    "theHDTLrowi": {
      "command": "theHDTLrowi",
      "snippet": "theHDTLrowi",
      "option": "",
      "keyvals": [],
      "keyvalindex": -1
    },
    "theHDTLrowii": {
      "command": "theHDTLrowii",
      "snippet": "theHDTLrowii",
      "option": "",
      "keyvals": [],
      "keyvalindex": -1
    },
    "theHDTLrowiii": {
      "command": "theHDTLrowiii",
      "snippet": "theHDTLrowiii",
      "option": "",
      "keyvals": [],
      "keyvalindex": -1
    },
    "DTLgetvalue": {
      "command": "DTLgetvalue",
      "snippet": "DTLgetvalue",
      "option": "",
      "keyvals": [],
      "keyvalindex": -1
    },
    "DTLpar": {
      "command": "DTLpar",
      "snippet": "DTLpar",
      "option": "",
      "keyvals": [],
      "keyvalindex": -1
    },
    "dtlshowdb": {
      "command": "dtlshowdb",
      "snippet": "dtlshowdb",
      "option": "",
      "keyvals": [],
      "keyvalindex": -1
    },
    "ifdtlnoheader": {
      "command": "ifdtlnoheader",
      "snippet": "ifdtlnoheader",
      "option": "",
      "keyvals": [],
      "keyvalindex": -1
    },
    "ifdtlverbose": {
      "command": "ifdtlverbose",
      "snippet": "ifdtlverbose",
      "option": "",
      "keyvals": [],
      "keyvalindex": -1
    }
  },
  "envs": {
    "DTLenvforeach[]{}{}": {
      "name": "DTLenvforeach",
      "detail": "DTLenvforeach[condition]{db%special}{assign list}",
      "snippet": "[${3:condition}]{${1:db%special}}{${2:assign list}}",
      "option": "",
      "keyvals": [],
      "keyvalindex": -1
    },
    "DTLenvforeach*[]{}{}": {
      "name": "DTLenvforeach*",
      "detail": "DTLenvforeach*[condition]{db%special}{assign list}",
      "snippet": "[${3:condition}]{${1:db%special}}{${2:assign list}}",
      "option": "",
      "keyvals": [],
      "keyvalindex": -1
    }
  },
  "options": []
}<|MERGE_RESOLUTION|>--- conflicted
+++ resolved
@@ -103,20 +103,8 @@
       "command": "DTLdisplaylongdb[]{}",
       "snippet": "DTLdisplaylongdb[${2:keyvals}]{${1:db%special}}",
       "option": "",
-<<<<<<< HEAD
-      "keyvals": [
-        "caption",
-        "label",
-        "shortcaption",
-        "contcaption",
-        "omit",
-        "foot",
-        "lastfoot"
-      ],
-      "keyvalindex": 0
-=======
-      "keyvals": []
->>>>>>> c34fddf9
+      "keyvals": [],
+      "keyvalindex": -1
     },
     "DTLfetch{}{}{}{}": {
       "command": "DTLfetch{}{}{}{}",
@@ -297,17 +285,8 @@
       "command": "DTLloaddb[]{}{}",
       "snippet": "DTLloaddb[${3:keyvals}]{${1:db}}{${2:filename}}",
       "option": "",
-<<<<<<< HEAD
-      "keyvals": [
-        "noheader",
-        "keys={",
-        "headers={",
-        "omitlines="
-      ],
-      "keyvalindex": 0
-=======
-      "keyvals": []
->>>>>>> c34fddf9
+      "keyvals": [],
+      "keyvalindex": -1
     },
     "DTLloadsbtex{}{}": {
       "command": "DTLloadsbtex{}{}",
